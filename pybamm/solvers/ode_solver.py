#
# Base solver class
#
import pybamm
import numpy as np


class OdeSolver(pybamm.BaseSolver):
    """Solve a discretised model.

    Parameters
    ----------
    tolerance : float, optional
        The tolerance for the solver (default is 1e-8).
    """

    def __init__(self, method=None, tol=1e-8):
        super().__init__(method, tol)

    def solve(self, model, t_eval):
        """Calculate the solution of the model at specified times.

        Parameters
        ----------
        model : :class:`pybamm.BaseModel`
            The model whose solution to calculate. Must have attributes rhs and
            initial_conditions
        t_eval : numeric type
            The times at which to compute the solution

        """
        pybamm.logger.info("Start solving {}".format(model.name))

        # Set up
        timer = pybamm.Timer()
        start_time = timer.time()
        concatenated_rhs, y0, events, jac_rhs = self.set_up(model)
        set_up_time = timer.time() - start_time

        # Create function to evaluate rhs
        def dydt(t, y):
            pybamm.logger.debug("Evaluating RHS for {} at t={}".format(model.name, t))
            y = y[:, np.newaxis]
            dy = concatenated_rhs.evaluate(t, y, known_evals={})[0]
            return dy[:, 0]

        # Create event-dependent function to evaluate events
        def event_fun(event):
            def eval_event(t, y):
                return event.evaluate(t, y)

            return eval_event

        events = [event_fun(event) for event in events]

        # Create function to evaluate jacobian
        if jac_rhs is not None:

            def jacobian(t, y):
                return jac_rhs.evaluate(t, y, known_evals={})[0]

        else:
            jacobian = None

<<<<<<< HEAD
        # Solve
        solve_start_time = timer.time()
        solution = self.integrate(
=======
        pybamm.logger.info("Calling ODE solver")
        self.t, self.y = self.integrate(
>>>>>>> 724de329
            dydt,
            y0,
            t_eval,
            events=events,
            mass_matrix=model.mass_matrix.entries,
            jacobian=jacobian,
        )

        # Assign times
        solution.solve_time = timer.time() - solve_start_time
        solution.total_time = timer.time() - start_time
        solution.set_up_time = set_up_time

        pybamm.logger.info("Finish solving {}".format(model.name))
        return solution

    def set_up(self, model):
        """Unpack model, perform checks, simplify and calculate jacobian.

        Parameters
        ----------
        model : :class:`pybamm.BaseModel`
            The model whose solution to calculate. Must have attributes rhs and
            initial_conditions

        Returns
        -------
        concatenated_rhs : :class:`pybamm.Concatenation`
            Right-hand side of differential equations
        y0 : :class:`numpy.array`
            Vector of initial conditions
        events : list of :class:`pybamm.Symbol`
            List of events at which the model should terminate
        jac_rhs : :class:`pybamm.SparseStack`
            Jacobian matrix for the differential equations

        Raises
        ------
        :class:`pybamm.SolverError`
            If the model contains any algebraic equations (in which case a DAE solver
            should be used instead)

        """
        if len(model.algebraic) > 0:
            raise pybamm.SolverError(
                """Cannot use ODE solver to solve model with DAEs"""
            )

        concatenated_rhs = model.concatenated_rhs
        events = model.events
        if model.use_simplify:
            # set up simplification object, for re-use of dict
            simp = pybamm.Simplification()
            # create simplified rhs and event expressions
            pybamm.logger.info("Simplifying RHS")
            concatenated_rhs = simp.simplify(concatenated_rhs)
            pybamm.logger.info("Simplifying events")
            events = [simp.simplify(event) for event in events]

        y0 = model.concatenated_initial_conditions[:, 0]

        if model.use_jacobian:
            # Create Jacobian from simplified rhs
            y = pybamm.StateVector(slice(0, np.size(y0)))
            pybamm.logger.info("Calculating jacobian")
            jac_rhs = concatenated_rhs.jac(y)
            if model.use_simplify:
                pybamm.logger.info("Simplifying jacobian")
                jac_rhs = simp.simplify(jac_rhs)

            if model.use_to_python:
                pybamm.logger.info("Converting jacobian to python")
                jac_rhs = pybamm.EvaluatorPython(jac_rhs)

        else:
            jac_rhs = None

        if model.use_to_python:
            pybamm.logger.info("Converting RHS to python")
            concatenated_rhs = pybamm.EvaluatorPython(concatenated_rhs)
            pybamm.logger.info("Converting events to python")
            events = [pybamm.EvaluatorPython(event) for event in events]

        return concatenated_rhs, y0, events, jac_rhs

    def integrate(
        self, derivs, y0, t_eval, events=None, mass_matrix=None, jacobian=None
    ):
        """
        Solve a model defined by dydt with initial conditions y0.

        Parameters
        ----------
        derivs : method
            A function that takes in t and y and returns the time-derivative dydt
        y0 : numeric type
            The initial conditions
        t_eval : numeric type
            The times at which to compute the solution
        events : method, optional
            A function that takes in t and y and returns conditions for the solver to
            stop
        mass_matrix : array_like, optional
            The (sparse) mass matrix for the chosen spatial method.
        jacobian : method, optional
            A function that takes in t and y and returns the Jacobian
        """
        raise NotImplementedError<|MERGE_RESOLUTION|>--- conflicted
+++ resolved
@@ -62,14 +62,10 @@
         else:
             jacobian = None
 
-<<<<<<< HEAD
         # Solve
         solve_start_time = timer.time()
+        pybamm.logger.info("Calling ODE solver")
         solution = self.integrate(
-=======
-        pybamm.logger.info("Calling ODE solver")
-        self.t, self.y = self.integrate(
->>>>>>> 724de329
             dydt,
             y0,
             t_eval,
