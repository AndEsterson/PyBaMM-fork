#
# Base class for callbacks and some useful callbacks for pybamm
# Callbacks are used to perform actions (e.g. logging, saving)
# at certain points in the simulation
# Inspired by Keras callbacks
# https://github.com/keras-team/keras/blob/master/keras/callbacks.py
#
import pybamm
import numpy as np
import inspect


def setup_callbacks(callbacks):
    callbacks = callbacks or []
    if not isinstance(callbacks, list):
        callbacks = [callbacks]

    # Check if there is a logging callback already, if not add the default one
    has_logging_callback = any(isinstance(cb, LoggingCallback) for cb in callbacks)
    if not has_logging_callback:
        callbacks.append(LoggingCallback())

    return CallbackList(callbacks)


class Callback:
    """
    Base class for callbacks, for documenting callback methods.

    Callbacks are used to perform actions (e.g. logging, saving) at certain points in
    the simulation. Each callback method is named `on_<event>`, where `<event>`
    describes the point at which the callback is called. For example, the callback
    `on_experiment_start` is called at the start of an experiment simulation. In
    general, callbacks take a single argument, `logs`, which is a dictionary of
    information about the simulation. Each callback method should return `None`
    (the output of the method is ignored).

    **EXPERIMENTAL** - this class is experimental and the callback interface may
    change in future releases.
    """

    def on_experiment_start(self, logs):
        """
        Called at the start of an experiment simulation.
        """
        pass

    def on_cycle_start(self, logs):
        """
        Called at the start of each cycle in an experiment simulation.
        """
        pass

    def on_step_start(self, logs):
        """
        Called at the start of each step in an experiment simulation.
        """
        pass

    def on_step_end(self, logs):
        """
        Called at the end of each step in an experiment simulation.
        """
        pass

    def on_cycle_end(self, logs):
        """
        Called at the end of each cycle in an experiment simulation.
        """
        pass

    def on_experiment_end(self, logs):
        """
        Called at the end of an experiment simulation.
        """
        pass

    def on_experiment_error(self, logs):
        """
        Called when a SolverError occurs during an experiment simulation.

        For example, this could be used to send an error alert with a bug report when
        running batch simulations in the cloud.
        """
        pass

    def on_experiment_infeasible(self, logs):
        """
        Called when an experiment simulation is infeasible.
        """
        pass


########################################################################################
class CallbackList(Callback):
    """
    Container abstracting a list of callbacks, so that they can be called in a
    single step e.g. `callbacks.on_simulation_end(...)`.

    This is done without having to redefine the method each time by using the
    `callback_loop_decorator` decorator, which is applied to every method that starts
    with `on_`, using the `inspect` module. See
    https://stackoverflow.com/questions/1367514/how-to-decorate-a-method-inside-a-class.

    If better control over how the callbacks are called is required, it might be better
    to be more explicit with the for loop.
    """

    def __init__(self, callbacks):
        self.callbacks = callbacks

    def __len__(self):
        return len(self.callbacks)

    def __getitem__(self, index):
        return self.callbacks[index]


def callback_loop_decorator(func):
    """
    A decorator to call the function on every callback in `self.callbacks`
    """

    def wrapper(self, *args, **kwargs):
        for callback in self.callbacks:
            # call the function on the callback
            getattr(callback, func.__name__)(*args, **kwargs)

    return wrapper


# inspect.getmembers finds all the methods in the Callback class
for name, func in inspect.getmembers(CallbackList, inspect.isfunction):
    if name.startswith("on_"):
        # Replaces each function with the decorated version
        setattr(CallbackList, name, callback_loop_decorator(func))

########################################################################################


class LoggingCallback(Callback):
    """
    Logging callback, implements methods to log progress of the simulation.

    Parameters
    ----------
    logfile : str, optional
        Where to send the log output. If None, uses pybamm's logger.

    **Extends:** :class:`pybamm.callbacks.Callback`
    """

    def __init__(self, logfile=None):
        self.logfile = logfile
        if logfile is None:
            # Use pybamm's logger, which prints to command line
            self.logger = pybamm.logger
        else:
            # Use a custom logger, this will have its own level so set it to the same
            # level as the pybamm logger (users can override this)
            self.logger = pybamm.get_new_logger(__name__, logfile)
            self.logger.setLevel(pybamm.logger.level)

    def on_experiment_start(self, logs):
        # Clear the log file
        self.logger.info("Start running experiment")
        if self.logfile is not None:
            with open(self.logfile, "w") as f:
                f.write("")

    def on_cycle_start(self, logs):
        cycle_num, num_cycles = logs["cycle number"]
        total_time = logs["elapsed time"]
        self.logger.notice(
            f"Cycle {cycle_num}/{num_cycles} ({total_time} elapsed) " + "-" * 20
        )

    def on_step_start(self, logs):
        cycle_num, num_cycles = logs["cycle number"]
        step_num, cycle_length = logs["step number"]
        operating_conditions = logs["step operating conditions"]
        self.logger.notice(
            f"Cycle {cycle_num}/{num_cycles}, step {step_num}/{cycle_length}: "
            f"{operating_conditions}"
        )

    def on_step_end(self, logs):
        pass

    def on_cycle_end(self, logs):
        cap_stop = logs["stopping conditions"]["capacity"]
        if cap_stop is not None:
            cap_now = logs["summary variables"]["Capacity [A.h]"]
            cap_start = logs["start capacity"]
            if np.isnan(cap_now) or cap_now > cap_stop:
                self.logger.notice(
                    f"Capacity is now {cap_now:.3f} Ah (originally {cap_start:.3f} Ah, "
                    f"will stop at {cap_stop:.3f} Ah)"
                )
            else:
                self.logger.notice(
                    f"Stopping experiment since capacity ({cap_now:.3f} Ah) "
                    f"is below stopping capacity ({cap_stop:.3f} Ah)."
                )

        voltage_stop = logs["stopping conditions"]["voltage"]
        if voltage_stop is not None:
            min_voltage = logs["summary variables"]["Minimum voltage [V]"]
            if min_voltage > voltage_stop[0]:
                self.logger.notice(
                    f"Minimum voltage is now {min_voltage:.3f} V "
                    f"(will stop at {voltage_stop[0]:.3f} V)"
                )
            else:
                self.logger.notice(
                    f"Stopping experiment since minimum voltage ({min_voltage:.3f} V) "
                    f"is below stopping voltage ({voltage_stop[0]:.3f} V)."
                )

    def on_experiment_end(self, logs):
        elapsed_time = logs["elapsed time"]
        self.logger.notice("Finish experiment simulation, took {}".format(elapsed_time))

    def on_experiment_error(self, logs):
        error = logs["error"]
<<<<<<< HEAD
        self.logger.error(f"Simulation errored: {error}")
=======
        pybamm.logger.error(f"Simulation error: {error}")
>>>>>>> 3c7ad7c8

    def on_experiment_infeasible(self, logs):
        termination = logs["termination"]
        cycle_num = logs["cycle number"][0]
        step_num = logs["step number"][0]
        operating_conditions = logs["step operating conditions"]
        self.logger.warning(
            f"\n\n\tExperiment is infeasible: '{termination}' was "
            f"triggered during '{operating_conditions}'. The returned solution only "
            f"contains up to step {step_num} of cycle {cycle_num}. "
        )<|MERGE_RESOLUTION|>--- conflicted
+++ resolved
@@ -223,11 +223,7 @@
 
     def on_experiment_error(self, logs):
         error = logs["error"]
-<<<<<<< HEAD
-        self.logger.error(f"Simulation errored: {error}")
-=======
         pybamm.logger.error(f"Simulation error: {error}")
->>>>>>> 3c7ad7c8
 
     def on_experiment_infeasible(self, logs):
         termination = logs["termination"]
