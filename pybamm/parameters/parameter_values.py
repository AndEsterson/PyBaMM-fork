#
# Dimensional and dimensionless parameter values, and scales
#
import pybamm
import pandas as pd
import os
import numbers


class ParameterValues(dict):
    """
    The parameter values for a simulation.

    Parameters
    ----------
    values : dict or string
        Explicit set of parameters, or reference to a file of parameters
        If string, gets passed to read_parameters_csv to read a file.
    chemistry : dict
        Dict of strings for default chemistries. Must be of the form:
        {"base chemistry": base_chemistry,
        "cell": cell_properties_authorYear,
        "anode": anode_chemistry_authorYear,
        "separator": separator_chemistry_authorYear,
        "cathode": cathode_chemistry_authorYear,
        "electrolyte": electrolyte_chemistry_authorYear,
        "experiment": experimental_conditions_authorYear}.
        Then the anode chemistry is loaded from the file
        inputs/parameters/base_chemistry/anodes/anode_chemistry_authorYear, etc.
        Parameters in "cell" should include geometry and current collector properties.
        Parameters in "experiment" should include parameters relating to experimental
        conditions, such as initial conditions and currents.

    Examples
    --------
    >>> import pybamm
    >>> values = {"some parameter": 1, "another parameter": 2}
    >>> param = pybamm.ParameterValues(values)
    >>> param["some parameter"]
    1
    >>> file = "/input/parameters/lithium-ion/cells/kokam_Marquis2019/parameters.csv"
    >>> param = pybamm.ParameterValues(values=pybamm.root_dir() + file)
    >>> param["Negative current collector thickness [m]"]
    2.5e-05
    >>> param = pybamm.ParameterValues(chemistry=pybamm.parameter_sets.Marquis2019)
    >>> param["Reference temperature [K]"]
    298.15

    """

    def __init__(self, values=None, chemistry=None):
        # Must provide either values or chemistry, not both (nor neither)
        if values is not None and chemistry is not None:
            raise ValueError(
                """
                Only one of values and chemistry can be provided. To change parameters
                slightly from a chemistry, first load parameters with the chemistry
                (param = pybamm.ParameterValues(chemistry=...)) and then update with
                param.update({dict of values}).
                """
            )
        if values is None and chemistry is None:
            raise ValueError("values and chemistry cannot both be None")
        # First load chemistry
        if chemistry is not None:
            self.update_from_chemistry(chemistry)
        # Then update with values dictionary or file
        if values is not None:
            if isinstance(values, str):
                values = self.read_parameters_csv(values)
            # If base_parameters is a filename, load from that filename
            self.update(values)

        # Initialise empty _processed_symbols dict (for caching)
        self._processed_symbols = {}

    def __getitem__(self, key):
        try:
            return super().__getitem__(key)
        except KeyError as err:
            raise KeyError("Parameter '{}' not recognised".format(err.args[0]))

    def update_from_chemistry(self, chemistry):
        """
        Load standard set of components from a 'chemistry' dictionary
        """
        base_chemistry = chemistry["chemistry"]
        # Create path to file
        path = os.path.join(pybamm.root_dir(), "input", "parameters", base_chemistry)
        # Load each component name
        for component_group in [
            "cell",
            "anode",
            "cathode",
            "separator",
            "electrolyte",
            "experiment",
        ]:
            # Make sure component is provided
            try:
                component = chemistry[component_group]
            except KeyError:
                raise KeyError(
                    "must provide '{}' parameters for {} chemistry".format(
                        component_group, base_chemistry
                    )
                )
            # Create path to component and load values
            component_path = os.path.join(path, component_group + "s", component)
            component_params = self.read_parameters_csv(
                os.path.join(component_path, "parameters.csv")
            )
            # Update parameters, making sure to check any conflicts
            self.update(component_params, check_conflict=True, path=component_path)

    def read_parameters_csv(self, filename):
        """Reads parameters from csv file into dict.

        Parameters
        ----------
        filename : str
            The name of the csv file containing the parameters.

        Returns
        -------
        dict
            {name: value} pairs for the parameters.

        """
        df = pd.read_csv(filename, comment="#", skip_blank_lines=True)
        # Drop rows that are all NaN (seems to not work with skip_blank_lines)
        df.dropna(how="all", inplace=True)
        return {k: v for (k, v) in zip(df["Name [units]"], df["Value"])}

    def __setitem__(self, key, value):
        "Call the update functionality when doing a setitem"
        self.update({key: value})

    def update(self, values, check_conflict=False, path=""):
        # update
        for name, value in values.items():
            # check for conflicts
            if (
                check_conflict is True
                and name in self.keys()
                and not (self[name] == float(value) or self[name] == value)
            ):
                raise ValueError(
                    "parameter '{}' already defined with value '{}'".format(
                        name, self[name]
                    )
                )
            # if no conflicts, update, loading functions and data if they are specified
            else:
                # Functions are flagged with the string "[function]"
                if isinstance(value, str):
                    if value.startswith("[function]"):
                        loaded_value = pybamm.load_function(
                            os.path.join(path, value[10:] + ".py")
                        )
                        super().__setitem__(name, loaded_value)
                        values[name] = loaded_value
                    # Data is flagged with the string "[data]" or "[current data]"
                    elif value.startswith("[current data]") or value.startswith(
                        "[data]"
                    ):
                        if value.startswith("[current data]"):
                            data_path = os.path.join(
                                pybamm.root_dir(), "input", "drive_cycles"
                            )
                            filename = os.path.join(data_path, value[14:] + ".csv")
                            function_name = value[14:]
                        else:
                            filename = os.path.join(path, value[6:] + ".csv")
                            function_name = value[6:]
                        data = pd.read_csv(
                            filename, comment="#", skip_blank_lines=True
                        ).to_numpy()
                        # Save name and data
                        super().__setitem__(name, (function_name, data))
                        values[name] = (function_name, data)
                    elif value == "[input]":
                        super().__setitem__(name, pybamm.InputParameter(name))
                    # Anything else should be a converted to a float
                    else:
                        super().__setitem__(name, float(value))
                        values[name] = float(value)
                else:
                    super().__setitem__(name, value)
        # check parameter values
        self.check_and_update_parameter_values(values)
        # reset processed symbols
        self._processed_symbols = {}

    def check_and_update_parameter_values(self, values):
<<<<<<< HEAD
        # Make typical current is non-zero
=======
        # Make sure typical current is non-zero
>>>>>>> 23aea3da
        if "Typical current [A]" in values and values["Typical current [A]"] == 0:
            raise ValueError(
                """
                "Typical current [A]" cannot be zero. A possible alternative is to set
                "Current function [A]" to `0` instead.
                """
            )
        if "C-rate" in values and "Current function [A]" in values:
            raise ValueError(
                """
                Cannot provide both "C-rate" and "Current function [A]" simultaneously
                """
            )
        # If the capacity of the cell has been provided, make sure "C-rate" and current
        # match with the stated capacity
        if "Cell capacity [A.h]" in values or "Cell capacity [A.h]" in self:
            # Capacity from values takes precedence
            if "Cell capacity [A.h]" in values:
                capacity = values["Cell capacity [A.h]"]
            else:
                capacity = self["Cell capacity [A.h]"]
            # Make sure they match if both provided
            # Update the other if only one provided
            if "C-rate" in values:
                # Can't provide C-rate as a function
                if callable(values["C-rate"]):
                    value = CrateToCurrent(values["C-rate"], capacity)
                elif isinstance(values["C-rate"], tuple):
                    data = values["C-rate"][1]
                    data[:, 1] = data[:, 1] * capacity
                    value = (values["C-rate"][0] + "_to_Crate", data)
                else:
                    value = values["C-rate"] * capacity
                super().__setitem__("Current function [A]", value)
            elif "Current function [A]" in values:
                if callable(values["Current function [A]"]):
                    value = CurrentToCrate(values["Current function [A]"], capacity)
                elif isinstance(values["Current function [A]"], tuple):
                    data = values["Current function [A]"][1]
                    data[:, 1] = data[:, 1] / capacity
                    value = (values["Current function [A]"][0] + "_to_current", data)
                else:
                    value = values["Current function [A]"] / capacity
                super().__setitem__("C-rate", value)

        return values

    def process_model(self, unprocessed_model, processing="process", inplace=True):
        """Assign parameter values to a model.
        Currently inplace, could be changed to return a new model.

        Parameters
        ----------
        unprocessed_model : :class:`pybamm.BaseModel`
            Model to assign parameter values for
        processing : str, optional
            Flag to indicate how to process model (default 'process')

            * 'process': Calls :meth:`process_symbol()` (walk through the symbol \
            and replace any Parameter with a Value)
            * 'update': Calls :meth:`update_scalars()` for use on already-processed \
            model (update the value of any Scalars in the expression tree.)
        inplace: bool, optional
            If True, replace the parameters in the model in place. Otherwise, return a
            new model with parameter values set. Default is True.

        Raises
        ------
        :class:`pybamm.ModelError`
            If an empty model is passed (`model.rhs = {}` and `model.algebraic={}`)

        """
        pybamm.logger.info(
            "Start setting parameters for {}".format(unprocessed_model.name)
        )

        # set up inplace vs not inplace
        if inplace:
            # any changes to model_disc attributes will change model attributes
            # since they point to the same object
            model = unprocessed_model
        else:
            # create a blank model of the same class
            model = unprocessed_model.new_copy()

        if len(unprocessed_model.rhs) == 0 and len(unprocessed_model.algebraic) == 0:
            raise pybamm.ModelError("Cannot process parameters for empty model")

        if processing == "process":
            processing_function = self.process_symbol
        elif processing == "update":
            processing_function = self.update_scalars

        for variable, equation in model.rhs.items():
            pybamm.logger.debug(
                "{} parameters for {!r} (rhs)".format(processing.capitalize(), variable)
            )
            model.rhs[variable] = processing_function(equation)

        for variable, equation in model.algebraic.items():
            pybamm.logger.debug(
                "{} parameters for {!r} (algebraic)".format(
                    processing.capitalize(), variable
                )
            )
            model.algebraic[variable] = processing_function(equation)

        for variable, equation in model.initial_conditions.items():
            pybamm.logger.debug(
                "{} parameters for {!r} (initial conditions)".format(
                    processing.capitalize(), variable
                )
            )
            model.initial_conditions[variable] = processing_function(equation)

        # Boundary conditions are dictionaries {"left": left bc, "right": right bc}
        # in general, but may be imposed on the tabs (or *not* on the tab) for a
        # small number of variables, e.g. {"negative tab": neg. tab bc,
        # "positive tab": pos. tab bc "no tab": no tab bc}.
        new_boundary_conditions = {}
        sides = ["left", "right", "negative tab", "positive tab", "no tab"]
        for variable, bcs in model.boundary_conditions.items():
            processed_variable = processing_function(variable)
            new_boundary_conditions[processed_variable] = {}
            for side in sides:
                try:
                    bc, typ = bcs[side]
                    pybamm.logger.debug(
                        "{} parameters for {!r} ({} bc)".format(
                            processing.capitalize(), variable, side
                        )
                    )
                    processed_bc = (processing_function(bc), typ)
                    new_boundary_conditions[processed_variable][side] = processed_bc
                except KeyError as err:
                    # don't raise error if the key error comes from the side not being
                    # found
                    if err.args[0] in side:
                        pass
                    # do raise error otherwise (e.g. can't process symbol)
                    else:
                        raise KeyError(err)

        model.boundary_conditions = new_boundary_conditions

        for variable, equation in model.variables.items():
            pybamm.logger.debug(
                "{} parameters for {!r} (variables)".format(
                    processing.capitalize(), variable
                )
            )
            model.variables[variable] = processing_function(equation)
        for event, equation in model.events.items():
            pybamm.logger.debug(
                "{} parameters for event '{}''".format(processing.capitalize(), event)
            )
            model.events[event] = processing_function(equation)

        pybamm.logger.info("Finish setting parameters for {}".format(model.name))

        return model

    def update_model(self, model, disc):
        """Process a discretised model.
        Currently inplace, could be changed to return a new model.

        Parameters
        ----------
        model : :class:`pybamm.BaseModel`
            Model to assign parameter values for
        disc : :class:`pybamm.Discretisation`
            The class that was used to discretise

        """
        # process parameter values for the model
        self.process_model(model, processing="update")

        # update discretised quantities using disc
        model.concatenated_rhs = disc._concatenate_in_order(model.rhs)
        model.concatenated_algebraic = disc._concatenate_in_order(model.algebraic)
        model.concatenated_initial_conditions = disc._concatenate_in_order(
            model.initial_conditions
        ).evaluate(0, None)

    def process_geometry(self, geometry):
        """
        Assign parameter values to a geometry (inplace).

        Parameters
        ----------
        geometry : :class:`pybamm.Geometry`
                Geometry specs to assign parameter values to
        """
        for domain in geometry:
            for prim_sec_tabs, variables in geometry[domain].items():
                # process tab information if using 1 or 2D current collectors
                if prim_sec_tabs == "tabs":
                    for tab, position_size in variables.items():
                        for position_size, sym in position_size.items():
                            geometry[domain][prim_sec_tabs][tab][
                                position_size
                            ] = self.process_symbol(sym)
                else:
                    for spatial_variable, spatial_limits in variables.items():
                        for lim, sym in spatial_limits.items():
                            geometry[domain][prim_sec_tabs][spatial_variable][
                                lim
                            ] = self.process_symbol(sym)

    def process_symbol(self, symbol):
        """Walk through the symbol and replace any Parameter with a Value.
        If a symbol has already been processed, the stored value is returned.

        Parameters
        ----------
        symbol : :class:`pybamm.Symbol`
            Symbol or Expression tree to set parameters for

        Returns
        -------
        symbol : :class:`pybamm.Symbol`
            Symbol with Parameter instances replaced by Value

        """

        try:
            return self._processed_symbols[symbol.id]
        except KeyError:
            processed_symbol = self._process_symbol(symbol)

            self._processed_symbols[symbol.id] = processed_symbol
            return processed_symbol

    def _process_symbol(self, symbol):
        """ See :meth:`ParameterValues.process_symbol()`. """

        if isinstance(symbol, pybamm.Parameter):
            value = self[symbol.name]
            if isinstance(value, numbers.Number):
                # Scalar inherits name (for updating parameters) and domain (for
                # Broadcast)
                return pybamm.Scalar(value, name=symbol.name, domain=symbol.domain)
            elif isinstance(value, pybamm.InputParameter):
                value.domain = symbol.domain
                return value

        elif isinstance(symbol, pybamm.FunctionParameter):
            new_children = [self.process_symbol(child) for child in symbol.children]
            function_name = self[symbol.name]

            # Create Function or Interpolant or Scalar object
            if isinstance(function_name, tuple):
                # If function_name is a tuple then it should be (name, data) and we need
                # to create an Interpolant
                name, data = function_name
                function = pybamm.Interpolant(data, *new_children, name=name)
            elif isinstance(function_name, numbers.Number):
                # If the "function" is provided is actually a scalar, return a Scalar
                # object instead of throwing an error.
                # Also use ones_like so that we get the right shapes
                function = pybamm.Scalar(
                    function_name, name=symbol.name
                ) * pybamm.ones_like(*new_children)
            else:
                # otherwise evaluate the function to create a new PyBaMM object
                function = function_name(*new_children)
            # Differentiate if necessary
            if symbol.diff_variable is None:
                function_out = function
            else:
                # return differentiated function
                new_diff_variable = self.process_symbol(symbol.diff_variable)
                function_out = function.diff(new_diff_variable)
            # Process again just to be sure
            return self.process_symbol(function_out)

        elif isinstance(symbol, pybamm.BinaryOperator):
            # process children
            new_left = self.process_symbol(symbol.left)
            new_right = self.process_symbol(symbol.right)
            # make new symbol, ensure domain remains the same
            new_symbol = symbol._binary_new_copy(new_left, new_right)
            new_symbol.domain = symbol.domain
            return new_symbol

        # Unary operators
        elif isinstance(symbol, pybamm.UnaryOperator):
            new_child = self.process_symbol(symbol.child)
            new_symbol = symbol._unary_new_copy(new_child)
            # ensure domain remains the same
            new_symbol.domain = symbol.domain
            return new_symbol

        # Functions
        elif isinstance(symbol, pybamm.Function):
            new_children = [self.process_symbol(child) for child in symbol.children]
            return symbol._function_new_copy(new_children)

        # Concatenations
        elif isinstance(symbol, pybamm.Concatenation):
            new_children = [self.process_symbol(child) for child in symbol.children]
            return symbol._concatenation_new_copy(new_children)

        else:
            # Backup option: return new copy of the object
            try:
                return symbol.new_copy()
            except NotImplementedError:
                raise NotImplementedError(
                    "Cannot process parameters for symbol of type '{}'".format(
                        type(symbol)
                    )
                )

    def update_scalars(self, symbol):
        """Update the value of any Scalars in the expression tree.

        Parameters
        ----------
        symbol : :class:`pybamm.Symbol`
            Symbol or Expression tree to update

        Returns
        -------
        symbol : :class:`pybamm.Symbol`
            Symbol with Scalars updated

        """
        for x in symbol.pre_order():
            if isinstance(x, pybamm.Scalar):
                # update any Scalar nodes if their name is in the parameter dict
                try:
                    x.value = self[x.name]
                    # update id
                    x.set_id()
                except KeyError:
                    # KeyError -> name not in parameter dict, don't update
                    continue

        return symbol

    def evaluate(self, symbol):
        """
        Process and evaluate a symbol.

        Parameters
        ----------
        symbol : :class:`pybamm.Symbol`
            Symbol or Expression tree to evaluate

        Returns
        -------
        number of array
            The evaluated symbol
        """
        processed_symbol = self.process_symbol(symbol)
        if processed_symbol.is_constant() and processed_symbol.evaluates_to_number():
            return processed_symbol.evaluate()
        else:
            raise ValueError("symbol must evaluate to a constant scalar")


class CurrentToCrate:
    "Convert a current function to a C-rate function"

    def __init__(self, function, capacity):
        self.function = function
        self.capacity = capacity

    def __call__(self, t):
        return self.function(t) / self.capacity


class CrateToCurrent:
    "Convert a C-rate function to a current function"

    def __init__(self, function, capacity):
        self.function = function
        self.capacity = capacity

    def __call__(self, t):
        return self.function(t) * self.capacity<|MERGE_RESOLUTION|>--- conflicted
+++ resolved
@@ -193,11 +193,7 @@
         self._processed_symbols = {}
 
     def check_and_update_parameter_values(self, values):
-<<<<<<< HEAD
-        # Make typical current is non-zero
-=======
         # Make sure typical current is non-zero
->>>>>>> 23aea3da
         if "Typical current [A]" in values and values["Typical current [A]"] == 0:
             raise ValueError(
                 """
