#
# Dimensional and dimensionless parameter values, and scales
#
import pybamm
import pandas as pd
import os
import numbers
from pprint import pformat
from collections import defaultdict


class ParameterValues:
    """
    The parameter values for a simulation.

    Note that this class does not inherit directly from the python dictionary class as
    this causes issues with saving and loading simulations.

    Parameters
    ----------
    values : dict or string
        Explicit set of parameters, or reference to a file of parameters
        If string, gets passed to read_parameters_csv to read a file.
    chemistry : dict
        Dict of strings for default chemistries. Must be of the form:
        {"base chemistry": base_chemistry,
        "cell": cell_properties_authorYear,
        "anode": anode_chemistry_authorYear,
        "separator": separator_chemistry_authorYear,
        "cathode": cathode_chemistry_authorYear,
        "electrolyte": electrolyte_chemistry_authorYear,
        "experiment": experimental_conditions_authorYear}.
        Then the anode chemistry is loaded from the file
        inputs/parameters/base_chemistry/anodes/anode_chemistry_authorYear, etc.
        Parameters in "cell" should include geometry and current collector properties.
        Parameters in "experiment" should include parameters relating to experimental
        conditions, such as initial conditions and currents.

    Examples
    --------
    >>> import pybamm
    >>> values = {"some parameter": 1, "another parameter": 2}
    >>> param = pybamm.ParameterValues(values)
    >>> param["some parameter"]
    1
    >>> file = "input/parameters/lithium-ion/cells/kokam_Marquis2019/parameters.csv"
    >>> values_path = pybamm.get_parameters_filepath(file)
    >>> param = pybamm.ParameterValues(values=values_path)
    >>> param["Negative current collector thickness [m]"]
    2.5e-05
    >>> param = pybamm.ParameterValues(chemistry=pybamm.parameter_sets.Marquis2019)
    >>> param["Reference temperature [K]"]
    298.15

    """

    def __init__(self, values=None, chemistry=None):
        self._dict_items = pybamm.FuzzyDict()
        # Must provide either values or chemistry, not both (nor neither)
        if values is not None and chemistry is not None:
            raise ValueError(
                "Only one of values and chemistry can be provided. To change parameters"
                " slightly from a chemistry, first load parameters with the chemistry"
                " (param = pybamm.ParameterValues(chemistry=...)) and then update with"
                " param.update({dict of values})."
            )
        if values is None and chemistry is None:
            raise ValueError("values and chemistry cannot both be None")
        # First load chemistry
        if chemistry is not None:
            self.update_from_chemistry(chemistry)
        # Then update with values dictionary or file
        if values is not None:
            # If base_parameters is a filename, load from that filename
            if isinstance(values, str):
                file_path = self.find_parameter(values)
                path = os.path.split(file_path)[0]
                values = self.read_parameters_csv(file_path)
            else:
                path = None
            # Don't check parameter already exists when first creating it
            self.update(values, check_already_exists=False, path=path)

        # Initialise empty _processed_symbols dict (for caching)
        self._processed_symbols = {}
        self.parameter_events = []

    def __getitem__(self, key):
        return self._dict_items[key]

    def get(self, key, default=None):
        "Return item correspoonding to key if it exists, otherwise return default"
        try:
            return self._dict_items[key]
        except KeyError:
            return default

    def __setitem__(self, key, value):
        "Call the update functionality when doing a setitem"
        self.update({key: value})

    def __delitem__(self, key):
        del self._dict_items[key]

    def __repr__(self):
        return pformat(self._dict_items, width=1)

    def keys(self):
        "Get the keys of the dictionary"
        return self._dict_items.keys()

    def values(self):
        "Get the values of the dictionary"
        return self._dict_items.values()

    def items(self):
        "Get the items of the dictionary"
        return self._dict_items.items()

    def copy(self):
        """Returns a copy of the parameter values. Makes sure to copy the internal
        dictionary."""
        return ParameterValues(values=self._dict_items.copy())

    def search(self, key, print_values=True):
        """
        Search dictionary for keys containing 'key'.

        See :meth:`pybamm.FuzzyDict.search()`.
        """
        return self._dict_items.search(key, print_values)

    def update_from_chemistry(self, chemistry):
        """
        Load standard set of components from a 'chemistry' dictionary
        """
        base_chemistry = chemistry["chemistry"]

        # Load each component name

        component_groups = [
            "cell",
            "anode",
            "cathode",
            "separator",
            "electrolyte",
            "experiment",
        ]

        # add sei parameters if provided
        if "sei" in chemistry:
            component_groups += ["sei"]

        for component_group in component_groups:
            # Make sure component is provided
            try:
                component = chemistry[component_group]
            except KeyError:
                raise KeyError(
                    "must provide '{}' parameters for {} chemistry".format(
                        component_group, base_chemistry
                    )
                )
            # Create path to component and load values
            component_path = os.path.join(
                base_chemistry, component_group + "s", component
            )
            file_path = self.find_parameter(
                os.path.join(component_path, "parameters.csv")
            )
            component_params = self.read_parameters_csv(file_path)

            # Update parameters, making sure to check any conflicts
            self.update(
                component_params,
                check_conflict=True,
                check_already_exists=False,
                path=os.path.dirname(file_path),
            )

        # register (list of) citations
        if "citation" in chemistry:
            citations = chemistry["citation"]
            if not isinstance(citations, list):
                citations = [citations]
            for citation in citations:
                pybamm.citations.register(citation)

    def read_parameters_csv(self, filename):
        """Reads parameters from csv file into dict.

        Parameters
        ----------
        filename : str
            The name of the csv file containing the parameters.

        Returns
        -------
        dict
            {name: value} pairs for the parameters.

        """
        df = pd.read_csv(filename, comment="#", skip_blank_lines=True)
        # Drop rows that are all NaN (seems to not work with skip_blank_lines)
        df.dropna(how="all", inplace=True)
        return {k: v for (k, v) in zip(df["Name [units]"], df["Value"])}

    def update(self, values, check_conflict=False, check_already_exists=True, path=""):
        """
        Update parameter dictionary, while also performing some basic checks.

        Parameters
        ----------
        values : dict
            Dictionary of parameter values to update parameter dictionary with
        check_conflict : bool, optional
            Whether to check that a parameter in `values` has not already been defined
            in the parameter class when updating it, and if so that its value does not
            change. This is set to True during initialisation, when parameters are
            combined from different sources, and is False by default otherwise
        check_already_exists : bool, optional
            Whether to check that a parameter in `values` already exists when trying to
            update it. This is to avoid cases where an intended change in the parameters
            is ignored due a typo in the parameter name, and is True by default but can
            be manually overridden.
        path : string, optional
            Path from which to load functions
        """
        # check parameter values
        self.check_parameter_values(values)
        # update
        for name, value in values.items():
            # check for conflicts
            if (
                check_conflict is True
                and name in self.keys()
                and not (self[name] == float(value) or self[name] == value)
            ):
                raise ValueError(
                    "parameter '{}' already defined with value '{}'".format(
                        name, self[name]
                    )
                )
            # check parameter already exists (for updating parameters)
            if check_already_exists is True:
                try:
                    self._dict_items[name]
                except KeyError as err:
                    raise KeyError(
                        "Cannot update parameter '{}' as it does not ".format(name)
                        + "have a default value. ({}). If you are ".format(err.args[0])
                        + "sure you want to update this parameter, use "
                        + "param.update({{name: value}}, check_already_exists=False)"
                    )
            # if no conflicts, update, loading functions and data if they are specified
            # Functions are flagged with the string "[function]"
            if isinstance(value, str):
                if value.startswith("[function]"):
                    loaded_value = pybamm.load_function(
                        os.path.join(path, value[10:] + ".py")
                    )
                    self._dict_items[name] = loaded_value
                    values[name] = loaded_value
                # Data is flagged with the string "[data]" or "[current data]"
                elif value.startswith("[current data]") or value.startswith("[data]"):
                    if value.startswith("[current data]"):
                        data_path = os.path.join(
                            pybamm.root_dir(), "pybamm", "input", "drive_cycles"
                        )
                        filename = os.path.join(data_path, value[14:] + ".csv")
                        function_name = value[14:]
                    else:
                        filename = os.path.join(path, value[6:] + ".csv")
                        function_name = value[6:]
                    filename = pybamm.get_parameters_filepath(filename)
                    data = pd.read_csv(
                        filename, comment="#", skip_blank_lines=True, header=None
                    ).to_numpy()
                    # Save name and data
                    self._dict_items[name] = (function_name, data)
                    values[name] = (function_name, data)
                elif value == "[input]":
                    self._dict_items[name] = pybamm.InputParameter(name)
                # Anything else should be a converted to a float
                else:
                    self._dict_items[name] = float(value)
                    values[name] = float(value)
            else:
                self._dict_items[name] = value
        # reset processed symbols
        self._processed_symbols = {}

    def check_parameter_values(self, values):
        # Make sure typical current is non-zero
        if "Typical current [A]" in values and values["Typical current [A]"] == 0:
            raise ValueError(
                "'Typical current [A]' cannot be zero. A possible alternative is to "
                "set 'Current function [A]' to `0` instead."
            )
        if "C-rate" in values:
            raise ValueError(
                "The 'C-rate' parameter has been deprecated, "
                "use 'Current function [A]' instead. The cell capacity can be accessed "
                "as 'Cell capacity [A.h]', and used to calculate current from C-rate."
            )
        for param in values:
            if "surface area density" in param:
                raise ValueError(
                    "Parameters involving 'surface area density' have been renamed to "
                    "'surface area to volume ratio' ('{}' found)".format(param)
                )
            if "reaction rate" in param:
                raise ValueError(
                    "Parameters involving 'reaction rate' have been replaced with "
                    "'exchange-current density' ('{}' found)".format(param)
                )
        for param in values:
            if "particle distribution in x" in param:
                raise ValueError(
                    "The parameter '{}' has been deprecated".format(param)
                    + "The particle radius is now set as a function of x directly "
                    "instead of providing a reference value and a distribution."
                )
        for param in values:
            if "surface area to volume ratio distribution in x" in param:
                raise ValueError(
                    "The parameter '{}' has been deprecated".format(param)
                    + "The surface area to volume ratio is now set as a function "
                    "of x directly instead of providing a reference value and a "
                    "distribution."
                )

    def process_model(self, unprocessed_model, inplace=True):
        """Assign parameter values to a model.
        Currently inplace, could be changed to return a new model.

        Parameters
        ----------
        unprocessed_model : :class:`pybamm.BaseModel`
            Model to assign parameter values for
        inplace: bool, optional
            If True, replace the parameters in the model in place. Otherwise, return a
            new model with parameter values set. Default is True.

        Raises
        ------
        :class:`pybamm.ModelError`
            If an empty model is passed (`model.rhs = {}` and `model.algebraic = {}` and
            `model.variables = {}`)

        """
        pybamm.logger.info(
            "Start setting parameters for {}".format(unprocessed_model.name)
        )

        # set up inplace vs not inplace
        if inplace:
            # any changes to unprocessed_model attributes will change model attributes
            # since they point to the same object
            model = unprocessed_model
        else:
            # create a blank model of the same class
            model = unprocessed_model.new_empty_copy()

        if (
            len(unprocessed_model.rhs) == 0
            and len(unprocessed_model.algebraic) == 0
            and len(unprocessed_model.variables) == 0
        ):
            raise pybamm.ModelError("Cannot process parameters for empty model")

        new_rhs = {}
        for variable, equation in unprocessed_model.rhs.items():
            pybamm.logger.debug("Processing parameters for {!r} (rhs)".format(variable))
            new_rhs[variable] = self.process_symbol(equation)
        model.rhs = new_rhs

        new_algebraic = {}
        for variable, equation in unprocessed_model.algebraic.items():
            pybamm.logger.debug(
                "Processing parameters for {!r} (algebraic)".format(variable)
            )
            new_algebraic[variable] = self.process_symbol(equation)
        model.algebraic = new_algebraic

        new_initial_conditions = {}
        for variable, equation in unprocessed_model.initial_conditions.items():
            pybamm.logger.debug(
                "Processing parameters for {!r} (initial conditions)".format(variable)
            )
            new_initial_conditions[variable] = self.process_symbol(equation)
        model.initial_conditions = new_initial_conditions

        model.boundary_conditions = self.process_boundary_conditions(unprocessed_model)

        new_variables = {}
        for variable, equation in unprocessed_model.variables.items():
            pybamm.logger.debug(
                "Processing parameters for {!r} (variables)".format(variable)
            )
            new_variables[variable] = self.process_symbol(equation)
        model.variables = new_variables

        new_events = []
        for event in unprocessed_model.events:
            pybamm.logger.debug(
                "Processing parameters for event '{}''".format(event.name)
            )
            new_events.append(
                pybamm.Event(
                    event.name, self.process_symbol(event.expression), event.event_type
                )
            )

        for event in self.parameter_events:
            pybamm.logger.debug(
                "Processing parameters for event '{}''".format(event.name)
            )
            new_events.append(
                pybamm.Event(
                    event.name, self.process_symbol(event.expression), event.event_type
                )
            )

        model.events = new_events

        # Set external variables
        model.external_variables = [
            self.process_symbol(var) for var in unprocessed_model.external_variables
        ]

        # Process timescale
        model.timescale = self.process_symbol(unprocessed_model.timescale)

        # Process length scales
        new_length_scales = {}
        for domain, scale in unprocessed_model.length_scales.items():
            new_length_scales[domain] = self.process_symbol(scale)
        model.length_scales = new_length_scales

        pybamm.logger.info("Finish setting parameters for {}".format(model.name))

        return model

    def process_boundary_conditions(self, model):
        """
        Process boundary conditions for a model
        Boundary conditions are dictionaries {"left": left bc, "right": right bc}
        in general, but may be imposed on the tabs (or *not* on the tab) for a
        small number of variables, e.g. {"negative tab": neg. tab bc,
        "positive tab": pos. tab bc "no tab": no tab bc}.
        """
        new_boundary_conditions = {}
        sides = ["left", "right", "negative tab", "positive tab", "no tab"]
        for variable, bcs in model.boundary_conditions.items():
            processed_variable = self.process_symbol(variable)
            new_boundary_conditions[processed_variable] = {}
            for side in sides:
                try:
                    bc, typ = bcs[side]
                    pybamm.logger.debug(
                        "Processing parameters for {!r} ({} bc)".format(variable, side)
                    )
                    processed_bc = (self.process_symbol(bc), typ)
                    new_boundary_conditions[processed_variable][side] = processed_bc
                except KeyError as err:
                    # don't raise error if the key error comes from the side not being
                    # found
                    if err.args[0] in side:
                        pass
                    # do raise error otherwise (e.g. can't process symbol)
                    else:
                        raise KeyError(err)

        return new_boundary_conditions

    def update_model(self, model, disc):
        raise NotImplementedError(
            """
            update_model functionality has been deprecated.
            Use pybamm.InputParameter to quickly change a parameter value instead
            """
        )

    def process_geometry(self, geometry):
        """
        Assign parameter values to a geometry (inplace).

        Parameters
        ----------
        geometry : dict
            Geometry specs to assign parameter values to
        """
        for domain in geometry:
            for spatial_variable, spatial_limits in geometry[domain].items():
                # process tab information if using 1 or 2D current collectors
                if spatial_variable == "tabs":
                    for tab, position_size in spatial_limits.items():
                        for position_size, sym in position_size.items():
                            geometry[domain]["tabs"][tab][
                                position_size
                            ] = self.process_symbol(sym)
                else:
                    for lim, sym in spatial_limits.items():
                        if isinstance(sym, pybamm.Symbol):
                            geometry[domain][spatial_variable][
                                lim
                            ] = self.process_symbol(sym)

    def process_symbol(self, symbol):
        """Walk through the symbol and replace any Parameter with a Value.
        If a symbol has already been processed, the stored value is returned.

        Parameters
        ----------
        symbol : :class:`pybamm.Symbol`
            Symbol or Expression tree to set parameters for

        Returns
        -------
        symbol : :class:`pybamm.Symbol`
            Symbol with Parameter instances replaced by Value

        """

        try:
            return self._processed_symbols[symbol.id]
        except KeyError:
            processed_symbol = self._process_symbol(symbol)

            self._processed_symbols[symbol.id] = processed_symbol
            return processed_symbol

    def _process_symbol(self, symbol):
        """ See :meth:`ParameterValues.process_symbol()`. """

        if isinstance(symbol, pybamm.Parameter):
            value = self[symbol.name]
            if isinstance(value, numbers.Number):
                # Scalar inherits name (for updating parameters) and domain (for
                # Broadcast)
                return pybamm.Scalar(value, name=symbol.name, domain=symbol.domain)
            elif isinstance(value, pybamm.Symbol):
                new_value = self.process_symbol(value)
                new_value.domain = symbol.domain
                return new_value
            else:
                raise TypeError("Cannot process parameter '{}'".format(value))

        elif isinstance(symbol, pybamm.FunctionParameter):
            new_children = [self.process_symbol(child) for child in symbol.children]
            function_name = self[symbol.name]

            # Create Function or Interpolant or Scalar object
            if isinstance(function_name, tuple):
                # If function_name is a tuple then it should be (name, data) and we need
                # to create an Interpolant
                name, data = function_name
                function = pybamm.Interpolant(
                    data[:, 0], data[:, 1], *new_children, name=name
                )
                # Define event to catch extrapolation. In these events the sign is
                # important: it should be positive inside of the range and negative
                # outside of it
                self.parameter_events.append(
                    pybamm.Event(
                        "Interpolant {} lower bound".format(name),
                        new_children[0] - min(data[:, 0]),
                        pybamm.EventType.INTERPOLANT_EXTRAPOLATION,
                    )
                )
                self.parameter_events.append(
                    pybamm.Event(
                        "Interpolant {} upper bound".format(name),
                        max(data[:, 0]) - new_children[0],
                        pybamm.EventType.INTERPOLANT_EXTRAPOLATION,
                    )
                )
            elif isinstance(function_name, numbers.Number):
                # If the "function" is provided is actually a scalar, return a Scalar
                # object instead of throwing an error.
                # Also use ones_like so that we get the right shapes
                function = pybamm.Scalar(
                    function_name, name=symbol.name
                ) * pybamm.ones_like(*new_children)
            elif (
                isinstance(function_name, pybamm.Symbol)
                and function_name.evaluates_to_number()
            ):
                # If the "function" provided is a pybamm scalar-like, use ones_like to
                # get the right shape
                # This also catches input parameters
                function = function_name * pybamm.ones_like(*new_children)
            elif callable(function_name):
                # otherwise evaluate the function to create a new PyBaMM object
<<<<<<< HEAD
                try:
                    function = function_name(*new_children)
                except:
                    n = 1
=======
                function = function_name(*new_children)
            elif isinstance(function_name, pybamm.Interpolant):
                function = function_name
>>>>>>> 85b3a208
            else:
                raise TypeError(
                    "Parameter provided for '{}' ".format(symbol.name)
                    + "is of the wrong type (should either be scalar-like or callable)"
                )
            # Differentiate if necessary
            if symbol.diff_variable is None:
                function_out = function
            else:
                # return differentiated function
                new_diff_variable = self.process_symbol(symbol.diff_variable)
                function_out = function.diff(new_diff_variable)
            # Convert possible float output to a pybamm scalar
            if isinstance(function_out, numbers.Number):
                return pybamm.Scalar(function_out)
            # Process again just to be sure
            return self.process_symbol(function_out)

        elif isinstance(symbol, pybamm.BinaryOperator):
            # process children
            new_left = self.process_symbol(symbol.left)
            new_right = self.process_symbol(symbol.right)
            # Special case for averages, which can appear as "integral of a broadcast"
            # divided by "integral of a broadcast"
            # this construction seems very specific but can appear often when averaging
            if (
                isinstance(symbol, pybamm.Division)
                # right is integral(Broadcast(1))
                and (
                    isinstance(new_right, pybamm.Integral)
                    and isinstance(new_right.child, pybamm.Broadcast)
                    and new_right.child.child.id == pybamm.Scalar(1).id
                )
                and isinstance(new_left, pybamm.Integral)
            ):
                # left is integral(Broadcast)
                if (
                    isinstance(new_left.child, pybamm.Broadcast)
                    and new_left.child.child.domain == []
                ):
                    return new_left.child.orphans[0]
                # left is "integral of concatenation of broadcasts"
                elif isinstance(new_left.child, pybamm.Concatenation) and all(
                    isinstance(child, pybamm.Broadcast)
                    for child in new_left.child.children
                ):
                    return self.process_symbol(pybamm.x_average(new_left.child))
            # make new symbol, ensure domain remains the same
            new_symbol = symbol._binary_new_copy(new_left, new_right)
            new_symbol.domain = symbol.domain
            return new_symbol

        # Unary operators
        elif isinstance(symbol, pybamm.UnaryOperator):
            new_child = self.process_symbol(symbol.child)
            new_symbol = symbol._unary_new_copy(new_child)
            # ensure domain remains the same
            new_symbol.domain = symbol.domain
            return new_symbol

        # Functions
        elif isinstance(symbol, pybamm.Function):
            new_children = [self.process_symbol(child) for child in symbol.children]
            return symbol._function_new_copy(new_children)

        # Concatenations
        elif isinstance(symbol, pybamm.Concatenation):
            new_children = [self.process_symbol(child) for child in symbol.children]
            return symbol._concatenation_new_copy(new_children)

        else:
            # Backup option: return new copy of the object
            try:
                return symbol.new_copy()
            except NotImplementedError:
                raise NotImplementedError(
                    "Cannot process parameters for symbol of type '{}'".format(
                        type(symbol)
                    )
                )

    def evaluate(self, symbol):
        """
        Process and evaluate a symbol.

        Parameters
        ----------
        symbol : :class:`pybamm.Symbol`
            Symbol or Expression tree to evaluate

        Returns
        -------
        number of array
            The evaluated symbol
        """
        processed_symbol = self.process_symbol(symbol)
        if processed_symbol.evaluates_to_constant_number():
            return processed_symbol.evaluate()
        else:
            raise ValueError("symbol must evaluate to a constant scalar")

    def _ipython_key_completions_(self):
        return list(self._dict_items.keys())

    def export_csv(self, filename):

        # process functions and data to output
        # like they appear in inputs csv files
        parameter_output = {}
        for key, val in self.items():
            if callable(val):
                val = "[function]" + val.__name__
            elif isinstance(val, tuple):
                val = "[data]" + val[0]
            parameter_output[key] = [val]

        df = pd.DataFrame(parameter_output)
        df = df.transpose()
        df.to_csv(filename, header=None)

    def print_parameters(self, parameters, output_file=None):
        """
        Return dictionary of evaluated parameters, and optionally print these evaluated
        parameters to an output file.
        For dimensionless parameters that depend on the C-rate, the value is given as a
        function of the C-rate (either x * Crate or x / Crate depending on the
        dependence)

        Parameters
        ----------
        parameters : class or dict containing :class:`pybamm.Parameter` objects
            Class or dictionary containing all the parameters to be evaluated
        output_file : string, optional
            The file to print parameters to. If None, the parameters are not printed,
            and this function simply acts as a test that all the parameters can be
            evaluated, and returns the dictionary of evaluated parameters.

        Returns
        -------
        evaluated_parameters : defaultdict
            The evaluated parameters, for further processing if needed

        Notes
        -----
        A C-rate of 1 C is the current required to fully discharge the battery in 1
        hour, 2 C is current to discharge the battery in 0.5 hours, etc
        """
        # Set list of attributes to ignore, for when we are evaluating parameters from
        # a class of parameters
        ignore = [
            "__name__",
            "__doc__",
            "__package__",
            "__loader__",
            "__spec__",
            "__file__",
            "__cached__",
            "__builtins__",
            "absolute_import",
            "division",
            "print_function",
            "unicode_literals",
            "pybamm",
            "constants",
            "np",
            "geo",
            "elec",
            "therm",
        ]

        # If 'parameters' is a class, extract the dict
        if not isinstance(parameters, dict):
            parameters = {
                k: v for k, v in parameters.__dict__.items() if k not in ignore
            }

        evaluated_parameters = defaultdict(list)
        # Calculate parameters for each C-rate
        for Crate in [1, 10]:
            # Update Crate
            capacity = self.get("Cell capacity [A.h]")
            if capacity is not None:
                self.update(
                    {"Current function [A]": Crate * capacity},
                    check_already_exists=False,
                )
            for name, symbol in parameters.items():
                if not callable(symbol):
                    proc_symbol = self.process_symbol(symbol)
                    if not (
                        callable(proc_symbol)
                        or proc_symbol.has_symbol_of_classes(
                            (pybamm.Concatenation, pybamm.Broadcast)
                        )
                    ):
                        evaluated_parameters[name].append(proc_symbol.evaluate(t=0))

        # Calculate C-dependence of the parameters based on the difference between the
        # value at 1C and the value at C / 10
        for name, values in evaluated_parameters.items():
            if values[1] == 0 or abs(values[0] / values[1] - 1) < 1e-10:
                C_dependence = ""
            elif abs(values[0] / values[1] - 10) < 1e-10:
                C_dependence = " * Crate"
            elif abs(values[0] / values[1] - 0.1) < 1e-10:
                C_dependence = " / Crate"
            evaluated_parameters[name] = (values[0], C_dependence)
        # Print the evaluated_parameters dict to output_file
        if output_file:
            self.print_evaluated_parameters(evaluated_parameters, output_file)

        return evaluated_parameters

    def print_evaluated_parameters(self, evaluated_parameters, output_file):
        """
        Print a dictionary of evaluated parameters to an output file

        Parameters
        ----------
        evaluated_parameters : defaultdict
            The evaluated parameters, for further processing if needed
        output_file : string, optional
            The file to print parameters to. If None, the parameters are not printed,
            and this function simply acts as a test that all the parameters can be
            evaluated

        """
        # Get column width for pretty printing
        column_width = max(len(name) for name in evaluated_parameters.keys())
        s = "{{:>{}}}".format(column_width)
        with open(output_file, "w") as file:
            for name, (value, C_dependence) in sorted(evaluated_parameters.items()):
                if 0.001 < abs(value) < 1000:
                    file.write(
                        (s + " : {:10.4g}{!s}\n").format(name, value, C_dependence)
                    )
                else:
                    file.write(
                        (s + " : {:10.3E}{!s}\n").format(name, value, C_dependence)
                    )

    @staticmethod
    def find_parameter(path):
        """Look for parameter file in the different locations
        in PARAMETER_PATH
        """
        for location in pybamm.PARAMETER_PATH:
            trial_path = os.path.join(location, path)
            if os.path.isfile(trial_path):
                return trial_path
        raise FileNotFoundError("Could not find parameter {}".format(path))<|MERGE_RESOLUTION|>--- conflicted
+++ resolved
@@ -593,16 +593,9 @@
                 function = function_name * pybamm.ones_like(*new_children)
             elif callable(function_name):
                 # otherwise evaluate the function to create a new PyBaMM object
-<<<<<<< HEAD
-                try:
-                    function = function_name(*new_children)
-                except:
-                    n = 1
-=======
                 function = function_name(*new_children)
             elif isinstance(function_name, pybamm.Interpolant):
                 function = function_name
->>>>>>> 85b3a208
             else:
                 raise TypeError(
                     "Parameter provided for '{}' ".format(symbol.name)
