--- conflicted
+++ resolved
@@ -292,12 +292,9 @@
 # Electrolyte diffusion timescale
 tau_diffusion_e = L_x ** 2 / D_e_typ
 
-<<<<<<< HEAD
-=======
 # Thermal diffusion timescale
 tau_th_yz = pybamm.thermal_parameters.tau_th_yz
 
->>>>>>> 282ff825
 # Choose discharge timescale
 timescale = tau_discharge
 
@@ -516,13 +513,8 @@
 def chi(c_e, c_ox=0, c_hy=0):
     return (
         chi_dimensional(c_e_typ * c_e)
-<<<<<<< HEAD
-        * t_plus_function(t_plus)
-        # / (V_w * c_T(c_e_typ * c_e, c_e_typ * c_ox, c_e_typ * c_hy))
-=======
         * (2 * (1 - t_plus(c_e)))
         / (V_w * c_T(c_e_typ * c_e, c_e_typ * c_ox, c_e_typ * c_hy))
->>>>>>> 282ff825
     )
 
 
