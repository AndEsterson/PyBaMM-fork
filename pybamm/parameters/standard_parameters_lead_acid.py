--- conflicted
+++ resolved
@@ -2,11 +2,7 @@
 # Standard parameters for lead-acid battery models
 #
 """
-<<<<<<< HEAD
 Standard Parameters for lead-acid battery models
-=======
-Standard parameters for lead-acid battery models
->>>>>>> 45bdb624
 """
 import pybamm
 from scipy import constants
@@ -68,29 +64,28 @@
 sigma_p_dimensional = pybamm.Parameter("Positive electrode conductivity [S.m-1]")
 
 # Microstructure
-<<<<<<< HEAD
-a_n_dimensional = pybamm.Parameter("Negative electrode surface area density")
-a_p_dimensional = pybamm.Parameter("Positive electrode surface area density")
+a_n_dimensional = pybamm.Parameter("Negative electrode surface area density [m-1]")
+a_p_dimensional = pybamm.Parameter("Positive electrode surface area density [m-1]")
 b = pybamm.Parameter("Bruggeman coefficient")
 
 # Electrochemical reactions
 j0_n_S_ref_dimensional = pybamm.Parameter(
-    "Negative electrode reference exchange-current density"
+    "Negative electrode reference exchange-current density [A.m-2]"
 )
 j0_p_S_ref_dimensional = pybamm.Parameter(
-    "Positive electrode reference exchange-current density"
+    "Positive electrode reference exchange-current density [A.m-2]"
 )
 j0_n_Ox_ref_dimensional = pybamm.Parameter(
-    "Negative electrode reference exchange-current density (oxygen)"
+    "Negative electrode reference exchange-current density (oxygen) [A.m-2]"
 )
 j0_p_Ox_ref_dimensional = pybamm.Parameter(
-    "Positive electrode reference exchange-current density (oxygen)"
+    "Positive electrode reference exchange-current density (oxygen) [A.m-2]"
 )
 j0_n_Hy_ref_dimensional = pybamm.Parameter(
-    "Negative electrode reference exchange-current density (hydrogen)"
+    "Negative electrode reference exchange-current density (hydrogen) [A.m-2]"
 )
 j0_p_Hy_ref_dimensional = pybamm.Parameter(
-    "Positive electrode reference exchange-current density (hydrogen)"
+    "Positive electrode reference exchange-current density (hydrogen) [A.m-2]"
 )
 s_plus_n_S_dim = pybamm.Parameter("Negative electrode cation signed stoichiometry")
 s_plus_p_S_dim = pybamm.Parameter("Positive electrode cation signed stoichiometry")
@@ -100,43 +95,18 @@
 s_w_Ox_dim = pybamm.Parameter("Signed stoichiometry of water (oxygen reaction)")
 s_ox_Ox_dim = pybamm.Parameter("Signed stoichiometry of oxygen (oxygen reaction)")
 ne_Ox = pybamm.Parameter("Electrons in oxygen reaction")
-c_ox_ref = pybamm.Parameter("Reference oxygen molecule concentration")
+c_ox_ref = pybamm.Parameter("Reference oxygen molecule concentration [mol.m-3")
 s_plus_Hy_dim = pybamm.Parameter("Signed stoichiometry of cations (hydrogen reaction)")
 s_hy_Hy_dim = pybamm.Parameter("Signed stoichiometry of hydrogen (hydrogen reaction)")
 ne_Hy = pybamm.Parameter("Electrons in hydrogen reaction")
-C_dl_dimensional = pybamm.Parameter("Double-layer capacity")
-
-
-# Electrolyte properties
-M_w = pybamm.Parameter("Molar mass of water")
-M_plus = pybamm.Parameter("Molar mass of cations")
-M_minus = pybamm.Parameter("Molar mass of anions")
-M_e = M_minus + M_plus  # Molar mass of electrolyte [kg.mol-1]
-=======
-a_n_dim = pybamm.Parameter("Negative electrode surface area density [m-1]")
-a_p_dim = pybamm.Parameter("Positive electrode surface area density [m-1]")
-b = pybamm.Parameter("Bruggeman coefficient")
-
-# Electrochemical reactions
-m_n_dimensional = pybamm.Parameter(
-    "Negative electrode reference exchange-current density [A.m-2]"
-)
-m_p_dimensional = pybamm.Parameter(
-    "Positive electrode reference exchange-current density [A.m-2]"
-)
-s_plus_n = pybamm.Parameter("Negative electrode cation signed stoichiometry")
-s_plus_p = pybamm.Parameter("Positive electrode cation signed stoichiometry")
-ne_n = pybamm.Parameter("Negative electrode electrons in reaction")
-ne_p = pybamm.Parameter("Positive electrode electrons in reaction")
 C_dl_dimensional = pybamm.Parameter("Double-layer capacity [F.m-2]")
 
 
 # Electrolyte properties
 M_w = pybamm.Parameter("Molar mass of water [kg.mol-1]")
-M_p = pybamm.Parameter("Molar mass of cations [kg.mol-1]")
-M_n = pybamm.Parameter("Molar mass of anions [kg.mol-1]")
-M_e = M_n + M_p  # Molar mass of electrolyte [kg.mol-1]
->>>>>>> 45bdb624
+M_plus = pybamm.Parameter("Molar mass of cations [kg.mol-1]")
+M_minus = pybamm.Parameter("Molar mass of anions [kg.mol-1]")
+M_e = M_minus + M_plus  # Molar mass of electrolyte [kg.mol-1]
 
 DeltaVliq_n = (
     V_minus - V_plus
@@ -148,10 +118,10 @@
 # Other species properties
 D_ox_dimensional = pybamm.Parameter("Oxygen diffusivity")
 D_hy_dimensional = pybamm.Parameter("Hydrogen diffusivity")
-V_ox = pybamm.Parameter("Partial molar volume of oxygen molecules")
-V_hy = pybamm.Parameter("Partial molar volume of hydrogen molecules")
-M_ox = pybamm.Parameter("Molar mass of oxygen molecules")
-M_hy = pybamm.Parameter("Molar mass of hydrogen molecules")
+V_ox = pybamm.Parameter("Partial molar volume of oxygen molecules [m3.mol-1]")
+V_hy = pybamm.Parameter("Partial molar volume of hydrogen molecules [m3.mol-1]")
+M_ox = pybamm.Parameter("Molar mass of oxygen molecules [kg.mol-1]")
+M_hy = pybamm.Parameter("Molar mass of hydrogen molecules [kg.mol-1]")
 
 # Electrode properties
 V_Pb = pybamm.Parameter("Molar volume of lead [m3.mol-1]")
@@ -163,8 +133,8 @@
 eps_n_max = pybamm.Parameter("Maximum porosity of negative electrode")
 eps_s_max = pybamm.Parameter("Maximum porosity of separator")
 eps_p_max = pybamm.Parameter("Maximum porosity of positive electrode")
-Q_n_max_dimensional = pybamm.Parameter("Negative electrode volumetric capacity")
-Q_p_max_dimensional = pybamm.Parameter("Positive electrode volumetric capacity")
+Q_n_max_dimensional = pybamm.Parameter("Negative electrode volumetric capacity [C.m-3]")
+Q_p_max_dimensional = pybamm.Parameter("Positive electrode volumetric capacity [C.m-3]")
 
 # --------------------------------------------------------------------------------------
 "2. Dimensional Functions"
@@ -184,25 +154,21 @@
     return pybamm.FunctionParameter("Darken thermodynamic factor", c_e)
 
 
-<<<<<<< HEAD
-def c_T(c_e, c_ox, c_hy):
+def c_w_dimensional(c_e, c_ox=0, c_hy=0):
+    """
+    Water concentration [mol.m-3], from thermodynamics. c_k in [mol.m-3].
+    """
+    return (1 - c_e * V_e - c_ox * V_ox - c_hy * V_hy) / V_w
+
+
+def c_T(c_e, c_ox=0, c_hy=0):
     """
     Total liquid molarity [mol.m-3], from thermodynamics. c_k in [mol.m-3].
-=======
-def c_w_dimensional(c_e):
-    """
-    Water concentration [mol.m-3], from thermodynamics. c_k in [mol.m-3].
-    """
-    return (1 - c_e * V_e) / V_w
-
-
-def rho_dimensional(c_e):
->>>>>>> 45bdb624
     """
     return (1 + (2 * V_w - V_e) * c_e + (V_w - V_ox) * c_ox + (V_w - V_hy) * c_hy) / V_w
 
 
-def rho_dimensional(c_e, c_ox, c_hy):
+def rho_dimensional(c_e, c_ox=0, c_hy=0):
     """
     Dimensional density of electrolyte [kg.m-3], from thermodynamics. c_k in [mol.m-3].
     """
@@ -240,7 +206,7 @@
 
 
 D_e_typ = D_e_dimensional(c_e_typ)
-rho_typ = rho_dimensional(c_e_typ, 0, 0)
+rho_typ = rho_dimensional(c_e_typ)
 mu_typ = mu_dimensional(c_e_typ)
 U_n_ref = pybamm.FunctionParameter("Negative electrode OCV", pybamm.Scalar(1))
 U_p_ref = pybamm.FunctionParameter("Positive electrode OCV", pybamm.Scalar(1))
@@ -337,6 +303,8 @@
 C_dl_p = (
     C_dl_dimensional * potential_scale / interfacial_current_scale_p / tau_discharge
 )
+ne_n = ne_n_S
+ne_p = ne_p_S
 
 # Electrolyte properties
 beta_surf_n = -c_e_typ * DeltaVsurf_n / ne_n_S  # Molar volume change (lead)
@@ -367,15 +335,9 @@
 # Initial conditions
 q_init = pybamm.Parameter("Initial State of Charge")
 c_e_init = q_init
-<<<<<<< HEAD
 eps_n_init = eps_n_max - beta_surf_n * Q_e_max / l_n * (1 - q_init)
 eps_s_init = eps_s_max
 eps_p_init = eps_p_max + beta_surf_p * Q_e_max / l_p * (1 - q_init)
-=======
-eps_n_init = eps_n_max - epsDelta_n * (1 - q_init)  # Initial pororsity (neg)
-eps_s_init = eps_s_max  # Initial pororsity (sep)
-eps_p_init = eps_p_max - epsDelta_p * (1 - q_init)  # Initial pororsity (pos)
->>>>>>> 45bdb624
 eps_init = pybamm.Concatenation(
     pybamm.Broadcast(eps_n_init, ["negative electrode"]),
     pybamm.Broadcast(eps_s_init, ["separator"]),
@@ -410,7 +372,7 @@
 
 # (1-2*t_plus) is for Nernst-Planck
 # 2*(1-t_plus) for Stefan-Maxwell
-def chi(c_e):
+def chi(c_e, c_ox=0, c_hy=0):
     return (
         chi_dimensional(c_e_typ * c_e)
         * 2
