#
# Standard electrical parameters
#
import pybamm
from .base_parameters import BaseParameters


class ElectricalParameters(BaseParameters):
    """
    Standard electrical parameters
    """

    def __init__(self):
        # Get geometric parameters
        self.geo = pybamm.geometric_parameters

        # Set parameters
        self._set_parameters()

    def _set_parameters(self):
        """Defines the dimensional parameters."""

        self.Q = pybamm.Parameter("Nominal cell capacity [A.h]")
        self.R_contact = pybamm.Parameter("Contact resistance [Ohm]")
        self.n_electrodes_parallel = pybamm.Parameter(
            "Number of electrodes connected in parallel to make a cell"
        )
        self.n_cells = pybamm.Parameter(
            "Number of cells connected in series to make a battery"
        )
<<<<<<< HEAD
        self.i_typ = pybamm.Function(
            np.abs, self.I_typ / (self.n_electrodes_parallel * self.geo.A_cc)
        )
        self.voltage_low_cut_dimensional = pybamm.Parameter("Lower voltage cut-off [V]")
        self.voltage_high_cut_dimensional = pybamm.Parameter(
            "Upper voltage cut-off [V]"
        )
        self.opc_soc_0_dimensional = pybamm.Parameter(
            "Open circuit potential at 0% SOC [V]"
        )
        self.opc_soc_100_dimensional = pybamm.Parameter(
            "Open circuit potential at 100% SOC [V]"
        )
        # Current as a function of *dimensional* time. The below is overwritten in
        # lithium_ion_parameters.py and lead_acid_parameters.py to use the correct
        # timescale used for non-dimensionalisation. For a base model, the user may
        # provide the typical timescale as a parameter.
        self.timescale = pybamm.Parameter("Typical timescale [s]")
        self.dimensional_current_with_time = pybamm.FunctionParameter(
            "Current function [A]", {"Time[s]": pybamm.t * self.timescale}
=======
        self.voltage_low_cut = pybamm.Parameter("Lower voltage cut-off [V]")
        self.voltage_high_cut = pybamm.Parameter("Upper voltage cut-off [V]")

        # Current as a function of time
        self.current_with_time = pybamm.FunctionParameter(
            "Current function [A]", {"Time[s]": pybamm.t}
>>>>>>> 124efe5f
        )
        self.current_density_with_time = self.current_with_time / (
            self.n_electrodes_parallel * self.geo.A_cc
        )


electrical_parameters = ElectricalParameters()<|MERGE_RESOLUTION|>--- conflicted
+++ resolved
@@ -28,35 +28,17 @@
         self.n_cells = pybamm.Parameter(
             "Number of cells connected in series to make a battery"
         )
-<<<<<<< HEAD
-        self.i_typ = pybamm.Function(
-            np.abs, self.I_typ / (self.n_electrodes_parallel * self.geo.A_cc)
-        )
-        self.voltage_low_cut_dimensional = pybamm.Parameter("Lower voltage cut-off [V]")
-        self.voltage_high_cut_dimensional = pybamm.Parameter(
-            "Upper voltage cut-off [V]"
-        )
+        self.voltage_low_cut = pybamm.Parameter("Lower voltage cut-off [V]")
+        self.voltage_high_cut = pybamm.Parameter("Upper voltage cut-off [V]")
         self.opc_soc_0_dimensional = pybamm.Parameter(
             "Open circuit potential at 0% SOC [V]"
         )
         self.opc_soc_100_dimensional = pybamm.Parameter(
             "Open circuit potential at 100% SOC [V]"
         )
-        # Current as a function of *dimensional* time. The below is overwritten in
-        # lithium_ion_parameters.py and lead_acid_parameters.py to use the correct
-        # timescale used for non-dimensionalisation. For a base model, the user may
-        # provide the typical timescale as a parameter.
-        self.timescale = pybamm.Parameter("Typical timescale [s]")
-        self.dimensional_current_with_time = pybamm.FunctionParameter(
-            "Current function [A]", {"Time[s]": pybamm.t * self.timescale}
-=======
-        self.voltage_low_cut = pybamm.Parameter("Lower voltage cut-off [V]")
-        self.voltage_high_cut = pybamm.Parameter("Upper voltage cut-off [V]")
-
         # Current as a function of time
         self.current_with_time = pybamm.FunctionParameter(
             "Current function [A]", {"Time[s]": pybamm.t}
->>>>>>> 124efe5f
         )
         self.current_density_with_time = self.current_with_time / (
             self.n_electrodes_parallel * self.geo.A_cc
