#
# Class for quick plotting of variables from models
#
import numpy as np
import pybamm
from collections import defaultdict


class LoopList(list):

    """A list which loops over itself when accessing an
    index so that it never runs out"""

    def __getitem__(self, i):
        # implement looping by calling "(i) modulo (length of list)"
        return super().__getitem__(i % len(self))


def ax_min(data):
    """Calculate appropriate minimum axis value for plotting"""
    data_min = np.nanmin(data)
    if data_min <= 0:
        return 1.04 * data_min
    else:
        return 0.96 * data_min


def ax_max(data):
    """Calculate appropriate maximum axis value for plotting"""
    data_max = np.nanmax(data)
    if data_max <= 0:
        return 0.96 * data_max
    else:
        return 1.04 * data_max


def split_long_string(title, max_words=None):
    """Get title in a nice format"""
    max_words = max_words or pybamm.settings.max_words_in_line
    words = title.split()
    # Don't split if fits on one line, don't split just for units
    if len(words) <= max_words or words[max_words].startswith("["):
        return title
    else:
        first_line = (" ").join(words[:max_words])
        second_line = (" ").join(words[max_words:])
        return first_line + "\n" + second_line


def close_plots():
    """Close all open figures"""
    import matplotlib.pyplot as plt

    plt.close("all")


class QuickPlot(object):
    """
    Generates a quick plot of a subset of key outputs of the model so that the model
    outputs can be easily assessed.

    Parameters
    ----------
    solutions: (iter of) :class:`pybamm.Solution` or :class:`pybamm.Simulation`
        The numerical solution(s) for the model(s), or the simulation object(s)
        containing the solution(s).
    output_variables : list of str, optional
        List of variables to plot
    labels : list of str, optional
        Labels for the different models. Defaults to model names
    colors : list of str, optional
        The colors to loop over when plotting. Defaults to None, in which case the
        default color loop defined by matplotlib style sheet or rcParams is used.
    linestyles : list of str, optional
        The linestyles to loop over when plotting. Defaults to ["-", ":", "--", "-."]
    figsize : tuple of floats, optional
        The size of the figure to make
    n_rows : int, optional
        The number of rows to use. If None (default), floor(n // sqrt(n)) is used where
        n = len(output_variables) so that the plot is as square as possible
    time_unit : str, optional
        Format for the time output ("hours", "minutes", or "seconds")
    spatial_unit : str, optional
        Format for the spatial axes ("m", "mm", or "um")
    variable_limits : str or dict of str, optional
        How to set the axis limits (for 0D or 1D variables) or colorbar limits (for 2D
        variables). Options are:

        - "fixed" (default): keep all axes fixes so that all data is visible
        - "tight": make axes tight to plot at each time
        - dictionary: fine-grain control for each variable, can be either "fixed" or \
        "tight" or a specific tuple (lower, upper).

    """

    def __init__(
        self,
        solutions,
        output_variables=None,
        labels=None,
        colors=None,
        linestyles=None,
        figsize=None,
        n_rows=None,
        time_unit=None,
        spatial_unit="um",
        variable_limits="fixed",
    ):
        if isinstance(solutions, (pybamm.Solution, pybamm.Simulation)):
            solutions = [solutions]
        elif not isinstance(solutions, list):
            raise TypeError(
                "solutions must be 'pybamm.Solution' or 'pybamm.Simulation' or list"
            )

        # Extract solution from any simulations
        for idx, sol in enumerate(solutions):
            if isinstance(sol, pybamm.Simulation):
                # 'sol' is actually a 'Simulation' object here so it has a 'Solution'
                # attribute
                solutions[idx] = sol.solution

        models = [solution.all_models[0] for solution in solutions]

        # Set labels
        if labels is None:
            self.labels = [model.name for model in models]
        else:
            if len(labels) != len(models):
                raise ValueError(
                    "labels '{}' have different length to models '{}'".format(
                        labels, [model.name for model in models]
                    )
                )
            self.labels = labels

        # Set colors, linestyles, figsize, axis limits
        # call LoopList to make sure list index never runs out
        if colors is None:
            self.colors = LoopList([None])
        else:
            self.colors = LoopList(colors)
        self.linestyles = LoopList(linestyles or ["-", ":", "--", "-."])

        # Default output variables for lead-acid and lithium-ion
        if output_variables is None:
            if isinstance(models[0], pybamm.lithium_ion.BaseModel):
                output_variables = [
                    "Negative particle surface concentration [mol.m-3]",
                    "Electrolyte concentration [mol.m-3]",
                    "Positive particle surface concentration [mol.m-3]",
                    "Current [A]",
                    "Negative electrode potential [V]",
                    "Electrolyte potential [V]",
                    "Positive electrode potential [V]",
                    "Terminal voltage [V]",
                ]
            elif isinstance(models[0], pybamm.lead_acid.BaseModel):
                output_variables = [
                    "Interfacial current density [A.m-2]",
                    "Electrolyte concentration [mol.m-3]",
                    "Current [A]",
                    "Porosity",
                    "Electrolyte potential [V]",
                    "Terminal voltage [V]",
                ]

        self.n_rows = n_rows or int(
            len(output_variables) // np.sqrt(len(output_variables))
        )
        self.n_cols = int(np.ceil(len(output_variables) / self.n_rows))

        figwidth_default = min(15, 4 * self.n_cols)
        figheight_default = min(8, 1 + 3 * self.n_rows)
        self.figsize = figsize or (figwidth_default, figheight_default)

        # Spatial scales (default to 1 if information not in model)
        if spatial_unit == "m":
            self.spatial_factor = 1
            self.spatial_unit = "m"
        elif spatial_unit == "mm":
            self.spatial_factor = 1e3
            self.spatial_unit = "mm"
        elif spatial_unit == "um":  # micrometers
            self.spatial_factor = 1e6
            self.spatial_unit = "$\mu m$"
        else:
            raise ValueError("spatial unit '{}' not recognized".format(spatial_unit))

        # Time parameters
        self.ts_seconds = [
            solution.t * solution.timescale_eval for solution in solutions
        ]
        min_t = np.min([t[0] for t in self.ts_seconds])
        max_t = np.max([t[-1] for t in self.ts_seconds])

        # Set timescale
        if time_unit is None:
            # defaults depend on how long the simulation is
            if max_t >= 3600:
                time_scaling_factor = 3600  # time in hours
                self.time_unit = "h"
            else:
                time_scaling_factor = 1  # time in seconds
                self.time_unit = "s"
        elif time_unit == "seconds":
            time_scaling_factor = 1
            self.time_unit = "s"
        elif time_unit == "minutes":
            time_scaling_factor = 60
            self.time_unit = "min"
        elif time_unit == "hours":
            time_scaling_factor = 3600
            self.time_unit = "h"
        else:
            raise ValueError("time unit '{}' not recognized".format(time_unit))
        self.time_scaling_factor = time_scaling_factor
        self.min_t = min_t / time_scaling_factor
        self.max_t = max_t / time_scaling_factor

<<<<<<< HEAD
        # Default output variables for lead-acid and lithium-ion
        if output_variables is None:
            if isinstance(models[0], pybamm.lithium_ion.BaseModel):
                output_variables = [
                    "Negative particle surface concentration [mol.m-3]",
                    "Electrolyte concentration [mol.m-3]",
                    "Positive particle surface concentration [mol.m-3]",
                    "Current [A]",
                    "Negative electrode potential [V]",
                    "Electrolyte potential [V]",
                    "Positive electrode potential [V]",
                    "Terminal voltage [V]",
                ]
            elif isinstance(models[0], pybamm.lead_acid.BaseModel):
                output_variables = [
                    "Interfacial current density [A.m-2]",
                    "Electrolyte concentration [mol.m-3]",
                    "Current [A]",
                    "Porosity",
                    "Electrolyte potential [V]",
                    "Terminal voltage [V]",
                ]
            else:
                raise NotImplementedError(models)

=======
>>>>>>> e71a200d
        # Prepare dictionary of variables
        # output_variables is a list of strings or lists, e.g.
        # ["var 1", ["variable 2", "var 3"]]
        output_variable_tuples = []
        self.variable_limits = {}
        for variable_list in output_variables:
            # Make sure we always have a list of lists of variables, e.g.
            # [["var 1"], ["variable 2", "var 3"]]
            if isinstance(variable_list, str):
                variable_list = [variable_list]

            # Store the key as a tuple
            variable_tuple = tuple(variable_list)
            output_variable_tuples.append(variable_tuple)

            # axis limits
            if variable_limits in ["fixed", "tight"]:
                self.variable_limits[variable_tuple] = variable_limits
            else:
                # If there is only one variable, extract it
                if len(variable_tuple) == 1:
                    variable = variable_tuple[0]
                else:
                    variable = variable_tuple
                try:
                    self.variable_limits[variable_tuple] = variable_limits[variable]
                except KeyError:
                    # if variable_tuple is not provided, default to "fixed"
                    self.variable_limits[variable_tuple] = "fixed"
                except TypeError:
                    raise TypeError(
                        "variable_limits must be 'fixed', 'tight', or a dict"
                    )

        self.set_output_variables(output_variable_tuples, solutions)
        self.reset_axis()

    def set_output_variables(self, output_variables, solutions):
        # Set up output variables
        self.variables = {}
        self.spatial_variable_dict = {}
        self.first_dimensional_spatial_variable = {}
        self.second_dimensional_spatial_variable = {}
        self.is_x_r = {}
        self.is_y_z = {}

        # Calculate subplot positions based on number of variables supplied
        self.subplot_positions = {}

        for k, variable_tuple in enumerate(output_variables):
            # Prepare list of variables
            variables = [None] * len(solutions)

            # process each variable in variable_list for each model
            for i, solution in enumerate(solutions):
                # variables lists of lists, so variables[i] is a list
                variables[i] = []
                for var in variable_tuple:
                    sol = solution[var]
                    # Check variable isn't all-nan
                    if np.all(np.isnan(sol.entries)):
                        raise ValueError("All-NaN variable '{}' provided".format(var))
                    # If ok, add to the list of solutions
                    else:
                        variables[i].append(sol)

            # Make sure variables have the same dimensions and domain
            # just use the first solution to check this
            first_solution = variables[0]
            first_variable = first_solution[0]
            domain = first_variable.domain
            # check all other solutions against the first solution
            for idx, variable in enumerate(first_solution):
                if variable.domain != domain:
                    raise ValueError(
                        "Mismatching variable domains. "
                        "'{}' has domain '{}', but '{}' has domain '{}'".format(
                            variable_tuple[0],
                            domain,
                            variable_tuple[idx],
                            variable.domain,
                        )
                    )
                self.spatial_variable_dict[variable_tuple] = {}

            # Set the x variable (i.e. "x" or "r" for any one-dimensional variables)
            if first_variable.dimensions == 1:
                (spatial_var_name, spatial_var_value) = self.get_spatial_var(
                    variable_tuple, first_variable, "first"
                )
                self.spatial_variable_dict[variable_tuple] = {
                    spatial_var_name: spatial_var_value
                }
                self.first_dimensional_spatial_variable[variable_tuple] = (
                    spatial_var_value * self.spatial_factor
                )

            elif first_variable.dimensions == 2:
                # Don't allow 2D variables if there are multiple solutions
                if len(variables) > 1:
                    raise NotImplementedError(
                        "Cannot plot 2D variables when comparing multiple solutions, "
                        "but '{}' is 2D".format(variable_tuple[0])
                    )
                # But do allow if just a single solution
                else:
                    # Add both spatial variables to the variable_tuples
                    (
                        first_spatial_var_name,
                        first_spatial_var_value,
                    ) = self.get_spatial_var(variable_tuple, first_variable, "first")
                    (
                        second_spatial_var_name,
                        second_spatial_var_value,
                    ) = self.get_spatial_var(variable_tuple, first_variable, "second")
                    self.spatial_variable_dict[variable_tuple] = {
                        first_spatial_var_name: first_spatial_var_value,
                        second_spatial_var_name: second_spatial_var_value,
                    }
                    self.first_dimensional_spatial_variable[variable_tuple] = (
                        first_spatial_var_value * self.spatial_factor
                    )
                    self.second_dimensional_spatial_variable[variable_tuple] = (
                        second_spatial_var_value * self.spatial_factor
                    )
                    if first_spatial_var_name == "r" and second_spatial_var_name == "x":
                        self.is_x_r[variable_tuple] = True
                        self.is_y_z[variable_tuple] = False
                    elif (
                        first_spatial_var_name == "y" and second_spatial_var_name == "z"
                    ):
                        self.is_x_r[variable_tuple] = False
                        self.is_y_z[variable_tuple] = True
                    else:
                        self.is_x_r[variable_tuple] = False
                        self.is_y_z[variable_tuple] = False

            # Store variables and subplot position
            self.variables[variable_tuple] = variables
            self.subplot_positions[variable_tuple] = (self.n_rows, self.n_cols, k + 1)

    def get_spatial_var(self, key, variable, dimension):
        """Return the appropriate spatial variable(s)"""

        # Extract name and dimensionless value
        # Special case for current collector, which is 2D but in a weird way (both
        # first and second variables are in the same domain, not auxiliary domain)
        if dimension == "first":
            spatial_var_name = variable.first_dimension
            spatial_var_value = variable.first_dim_pts
            domain = variable.domain[0]
        elif dimension == "second":
            spatial_var_name = variable.second_dimension
            spatial_var_value = variable.second_dim_pts
            if variable.domain[0] == "current collector":
                domain = "current collector"
            else:
                domain = variable.auxiliary_domains["secondary"][0]

        if domain == "current collector":
            domain += " {}".format(spatial_var_name)

        return spatial_var_name, spatial_var_value

    def reset_axis(self):
        """
        Reset the axis limits to the default values.
        These are calculated to fit around the minimum and maximum values of all the
        variables in each subplot
        """
        self.axis_limits = {}
        for key, variable_lists in self.variables.items():
            if variable_lists[0][0].dimensions == 0:
                x_min = self.min_t
                x_max = self.max_t
            elif variable_lists[0][0].dimensions == 1:
                x_min = self.first_dimensional_spatial_variable[key][0]
                x_max = self.first_dimensional_spatial_variable[key][-1]
            elif variable_lists[0][0].dimensions == 2:
                # different order based on whether the domains are x-r, x-z or y-z
                if self.is_x_r[key] is True:
                    x_min = self.second_dimensional_spatial_variable[key][0]
                    x_max = self.second_dimensional_spatial_variable[key][-1]
                    y_min = self.first_dimensional_spatial_variable[key][0]
                    y_max = self.first_dimensional_spatial_variable[key][-1]
                else:
                    x_min = self.first_dimensional_spatial_variable[key][0]
                    x_max = self.first_dimensional_spatial_variable[key][-1]
                    y_min = self.second_dimensional_spatial_variable[key][0]
                    y_max = self.second_dimensional_spatial_variable[key][-1]

                # Create axis for contour plot
                self.axis_limits[key] = [x_min, x_max, y_min, y_max]

            # Get min and max variable values
            if self.variable_limits[key] == "fixed":
                # fixed variable limits: calculate "globlal" min and max
                spatial_vars = self.spatial_variable_dict[key]
                var_min = np.min(
                    [
                        ax_min(var(self.ts_seconds[i], **spatial_vars, warn=False))
                        for i, variable_list in enumerate(variable_lists)
                        for var in variable_list
                    ]
                )
                var_max = np.max(
                    [
                        ax_max(var(self.ts_seconds[i], **spatial_vars, warn=False))
                        for i, variable_list in enumerate(variable_lists)
                        for var in variable_list
                    ]
                )
                if var_min == var_max:
                    var_min -= 1
                    var_max += 1
            elif self.variable_limits[key] == "tight":
                # tight variable limits: axes will adjust each time
                var_min, var_max = None, None
            else:
                # user-specified axis limits
                var_min, var_max = self.variable_limits[key]

            if variable_lists[0][0].dimensions in [0, 1]:
                self.axis_limits[key] = [x_min, x_max, var_min, var_max]
            else:
                self.variable_limits[key] = (var_min, var_max)
            if (
                var_min is not None
                and var_max is not None
                and (np.isnan(var_min) or np.isnan(var_max))
            ):  # pragma: no cover
                raise ValueError(f"Axis limits cannot be NaN for variables '{key}'")

    def plot(self, t, dynamic=False):
        """Produces a quick plot with the internal states at time t.

        Parameters
        ----------
        t : float
            Dimensional time (in 'time_units') at which to plot.
        """

        import matplotlib.pyplot as plt
        import matplotlib.gridspec as gridspec
        from matplotlib import cm, colors

        t_in_seconds = t * self.time_scaling_factor
        self.fig = plt.figure(figsize=self.figsize)

        self.gridspec = gridspec.GridSpec(self.n_rows, self.n_cols)
        self.plots = {}
        self.time_lines = {}
        self.colorbars = {}
        self.axes = []

        # initialize empty handles, to be created only if the appropriate plots are made
        solution_handles = []

        for k, (key, variable_lists) in enumerate(self.variables.items()):
            ax = self.fig.add_subplot(self.gridspec[k])
            self.axes.append(ax)
            x_min, x_max, y_min, y_max = self.axis_limits[key]
            ax.set_xlim(x_min, x_max)
            if y_min is not None and y_max is not None:
                ax.set_ylim(y_min, y_max)
            ax.xaxis.set_major_locator(plt.MaxNLocator(3))
            self.plots[key] = defaultdict(dict)
            variable_handles = []
            # Set labels for the first subplot only (avoid repetition)
            if variable_lists[0][0].dimensions == 0:
                # 0D plot: plot as a function of time, indicating time t with a line
                ax.set_xlabel("Time [{}]".format(self.time_unit))
                for i, variable_list in enumerate(variable_lists):
                    for j, variable in enumerate(variable_list):
                        if len(variable_list) == 1:
                            # single variable -> use linestyle to differentiate model
                            linestyle = self.linestyles[i]
                        else:
                            # multiple variables -> use linestyle to differentiate
                            # variables (color differentiates models)
                            linestyle = self.linestyles[j]
                        full_t = self.ts_seconds[i]
                        (self.plots[key][i][j],) = ax.plot(
                            full_t / self.time_scaling_factor,
                            variable(full_t, warn=False),
                            # color=self.colors[i],
                            linestyle=linestyle,
                        )
                        variable_handles.append(self.plots[key][0][j])
                    solution_handles.append(self.plots[key][i][0])
                y_min, y_max = ax.get_ylim()
                ax.set_ylim(y_min, y_max)
                (self.time_lines[key],) = ax.plot(
                    [
                        t_in_seconds / self.time_scaling_factor,
                        t_in_seconds / self.time_scaling_factor,
                    ],
                    [y_min, y_max],
                    "k--",
                    lw=1.5,
                )
            elif variable_lists[0][0].dimensions == 1:
                # 1D plot: plot as a function of x at time t
                # Read dictionary of spatial variables
                spatial_vars = self.spatial_variable_dict[key]
                spatial_var_name = list(spatial_vars.keys())[0]
                ax.set_xlabel(
                    "{} [{}]".format(spatial_var_name, self.spatial_unit),
                )
                for i, variable_list in enumerate(variable_lists):
                    for j, variable in enumerate(variable_list):
                        if len(variable_list) == 1:
                            # single variable -> use linestyle to differentiate model
                            linestyle = self.linestyles[i]
                        else:
                            # multiple variables -> use linestyle to differentiate
                            # variables (color differentiates models)
                            linestyle = self.linestyles[j]
                        (self.plots[key][i][j],) = ax.plot(
                            self.first_dimensional_spatial_variable[key],
                            variable(t_in_seconds, **spatial_vars, warn=False),
                            # color=self.colors[i],
                            linestyle=linestyle,
                            zorder=10,
                        )
                        variable_handles.append(self.plots[key][0][j])
                    solution_handles.append(self.plots[key][i][0])
                # add lines for boundaries between subdomains
                for boundary in variable_lists[0][0].internal_boundaries:
                    boundary_scaled = boundary * self.spatial_factor
                    ax.axvline(boundary_scaled, color="0.5", lw=1, zorder=0)
            elif variable_lists[0][0].dimensions == 2:
                # Read dictionary of spatial variables
                spatial_vars = self.spatial_variable_dict[key]
                # there can only be one entry in the variable list
                variable = variable_lists[0][0]
                # different order based on whether the domains are x-r, x-z or y-z
                if self.is_x_r[key] is True:
                    x_name = list(spatial_vars.keys())[1][0]
                    y_name = list(spatial_vars.keys())[0][0]
                    x = self.second_dimensional_spatial_variable[key]
                    y = self.first_dimensional_spatial_variable[key]
                    var = variable(t_in_seconds, **spatial_vars, warn=False)
                else:
                    x_name = list(spatial_vars.keys())[0][0]
                    y_name = list(spatial_vars.keys())[1][0]
                    x = self.first_dimensional_spatial_variable[key]
                    y = self.second_dimensional_spatial_variable[key]
                    # need to transpose if domain is x-z
                    if self.is_y_z[key] is True:
                        var = variable(t_in_seconds, **spatial_vars, warn=False)
                    else:
                        var = variable(t_in_seconds, **spatial_vars, warn=False).T
                ax.set_xlabel("{} [{}]".format(x_name, self.spatial_unit))
                ax.set_ylabel("{} [{}]".format(y_name, self.spatial_unit))
                vmin, vmax = self.variable_limits[key]
                # store the plot and the var data (for testing) as cant access
                # z data from QuadMesh or QuadContourSet object
                if self.is_y_z[key] is True:
                    self.plots[key][0][0] = ax.pcolormesh(
                        x,
                        y,
                        var,
                        vmin=vmin,
                        vmax=vmax,
                    )
                else:
                    self.plots[key][0][0] = ax.contourf(
                        x, y, var, levels=100, vmin=vmin, vmax=vmax
                    )
                self.plots[key][0][1] = var
                if vmin is None and vmax is None:
                    vmin = ax_min(var)
                    vmax = ax_max(var)
                self.colorbars[key] = self.fig.colorbar(
                    cm.ScalarMappable(colors.Normalize(vmin=vmin, vmax=vmax)),
                    ax=ax,
                )
            # Set either y label or legend entries
            if len(key) == 1:
                title = split_long_string(key[0])
                ax.set_title(title)
            else:
                ax.legend(
                    variable_handles,
                    [split_long_string(s, 6) for s in key],
                    bbox_to_anchor=(0.5, 1),
                    loc="lower center",
                )

        # Set global legend
        if len(self.labels) > 1:
            fig_legend = self.fig.legend(
                solution_handles, self.labels, loc="lower right"
            )
            # Get the position of the top of the legend in relative figure units
            # There may be a better way ...
            try:
                legend_top_inches = fig_legend.get_window_extent(
                    renderer=self.fig.canvas.get_renderer()
                ).get_points()[1, 1]
                fig_height_inches = (self.fig.get_size_inches() * self.fig.dpi)[1]
                legend_top = legend_top_inches / fig_height_inches
            except AttributeError:  # pragma: no cover
                # When testing the examples we set the matplotlib backend to "Template"
                # which means that the above code doesn't work. Since this is just for
                # that particular test we can just skip it
                legend_top = 0
        else:
            legend_top = 0

        # Fix layout
        if dynamic:
            slider_top = 0.05
        else:
            slider_top = 0
        bottom = max(legend_top, slider_top)
        self.gridspec.tight_layout(self.fig, rect=[0, bottom, 1, 1])

    def dynamic_plot(self, testing=False, step=None):
        """
        Generate a dynamic plot with a slider to control the time.

        Parameters
        ----------
        step : float
            For notebook mode, size of steps to allow in the slider. Defaults to 1/100th
            of the total time.
        testing : bool
            Whether to actually make the plot (turned off for unit tests)

        """
        if pybamm.is_notebook():  # pragma: no cover
            import ipywidgets as widgets

            step = step or self.max_t / 100
            widgets.interact(
                lambda t: self.plot(t, dynamic=False),
                t=widgets.FloatSlider(min=0, max=self.max_t, step=step, value=0),
                continuous_update=False,
            )
        else:
            import matplotlib.pyplot as plt
            from matplotlib.widgets import Slider

            # create an initial plot at time 0
            self.plot(0, dynamic=True)

            axcolor = "lightgoldenrodyellow"
            ax_slider = plt.axes([0.315, 0.02, 0.37, 0.03], facecolor=axcolor)
            self.slider = Slider(
                ax_slider,
                "Time [{}]".format(self.time_unit),
                0,
                self.max_t,
                valinit=0,
                color="#1f77b4",
            )
            self.slider.on_changed(self.slider_update)

            if not testing:  # pragma: no cover
                plt.show()

    def slider_update(self, t):
        """
        Update the plot in self.plot() with values at new time
        """
        from matplotlib import cm, colors

        time_in_seconds = t * self.time_scaling_factor
        for k, (key, plot) in enumerate(self.plots.items()):
            ax = self.axes[k]
            if self.variables[key][0][0].dimensions == 0:
                self.time_lines[key].set_xdata([t])
            elif self.variables[key][0][0].dimensions == 1:
                var_min = np.inf
                var_max = -np.inf
                for i, variable_lists in enumerate(self.variables[key]):
                    for j, variable in enumerate(variable_lists):
                        var = variable(
                            time_in_seconds,
                            **self.spatial_variable_dict[key],
                            warn=False,
                        )
                        plot[i][j].set_ydata(var)
                        var_min = min(var_min, np.nanmin(var))
                        var_max = max(var_max, np.nanmax(var))
                # update boundaries between subdomains
                y_min, y_max = self.axis_limits[key][2:]
                if y_min is None and y_max is None:
                    y_min, y_max = ax_min(var_min), ax_max(var_max)
                    ax.set_ylim(y_min, y_max)
            elif self.variables[key][0][0].dimensions == 2:
                # 2D plot: plot as a function of x and y at time t
                # Read dictionary of spatial variables
                spatial_vars = self.spatial_variable_dict[key]
                # there can only be one entry in the variable list
                variable = self.variables[key][0][0]
                vmin, vmax = self.variable_limits[key]
                if self.is_x_r[key] is True:
                    x = self.second_dimensional_spatial_variable[key]
                    y = self.first_dimensional_spatial_variable[key]
                    var = variable(time_in_seconds, **spatial_vars, warn=False)
                else:
                    x = self.first_dimensional_spatial_variable[key]
                    y = self.second_dimensional_spatial_variable[key]
                    # need to transpose if domain is x-z
                    if self.is_y_z[key] is True:
                        var = variable(time_in_seconds, **spatial_vars, warn=False)
                    else:
                        var = variable(time_in_seconds, **spatial_vars, warn=False).T
                # store the plot and the var data (for testing) as cant access
                # z data from QuadMesh or QuadContourSet object
                if self.is_y_z[key] is True:
                    self.plots[key][0][0] = ax.pcolormesh(
                        x,
                        y,
                        var,
                        vmin=vmin,
                        vmax=vmax,
                    )
                else:
                    self.plots[key][0][0] = ax.contourf(
                        x, y, var, levels=100, vmin=vmin, vmax=vmax
                    )
                self.plots[key][0][1] = var
                if (vmin, vmax) == (None, None):
                    vmin = ax_min(var)
                    vmax = ax_max(var)
                    cb = self.colorbars[key]
                    cb.update_normal(
                        cm.ScalarMappable(colors.Normalize(vmin=vmin, vmax=vmax))
                    )

        self.fig.canvas.draw_idle()<|MERGE_RESOLUTION|>--- conflicted
+++ resolved
@@ -218,34 +218,6 @@
         self.min_t = min_t / time_scaling_factor
         self.max_t = max_t / time_scaling_factor
 
-<<<<<<< HEAD
-        # Default output variables for lead-acid and lithium-ion
-        if output_variables is None:
-            if isinstance(models[0], pybamm.lithium_ion.BaseModel):
-                output_variables = [
-                    "Negative particle surface concentration [mol.m-3]",
-                    "Electrolyte concentration [mol.m-3]",
-                    "Positive particle surface concentration [mol.m-3]",
-                    "Current [A]",
-                    "Negative electrode potential [V]",
-                    "Electrolyte potential [V]",
-                    "Positive electrode potential [V]",
-                    "Terminal voltage [V]",
-                ]
-            elif isinstance(models[0], pybamm.lead_acid.BaseModel):
-                output_variables = [
-                    "Interfacial current density [A.m-2]",
-                    "Electrolyte concentration [mol.m-3]",
-                    "Current [A]",
-                    "Porosity",
-                    "Electrolyte potential [V]",
-                    "Terminal voltage [V]",
-                ]
-            else:
-                raise NotImplementedError(models)
-
-=======
->>>>>>> e71a200d
         # Prepare dictionary of variables
         # output_variables is a list of strings or lists, e.g.
         # ["var 1", ["variable 2", "var 3"]]
