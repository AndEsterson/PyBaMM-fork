--- conflicted
+++ resolved
@@ -6,11 +6,7 @@
 import pybamm
 
 
-<<<<<<< HEAD
-class ReactionDiffusionModel(pybamm.StandardBatteryBaseModel):
-=======
 class ReactionDiffusionModel(pybamm.LeadAcidBaseModel):
->>>>>>> b4a9330d
     """Reaction-diffusion model.
 
     **Extends**: :class:`pybamm.BaseModel`
@@ -21,12 +17,8 @@
         super().__init__()
         "-----------------------------------------------------------------------------"
         "Parameters"
-<<<<<<< HEAD
-        param = pybamm.standard_parameters_lithium_ion
-=======
         param = pybamm.standard_parameters_lead_acid
         self.variables = {}
->>>>>>> b4a9330d
 
         "-----------------------------------------------------------------------------"
         "Model Variables"
@@ -37,16 +29,6 @@
         "Submodels"
 
         # Interfacial current density
-<<<<<<< HEAD
-        int_curr_model = pybamm.interface.InterfacialCurrent(param)
-        j_vars = int_curr_model.get_homogeneous_interfacial_current()
-        self.variables = j_vars
-
-        # Electrolyte concentration
-        eleclyte_conc_model = pybamm.electrolyte_diffusion.StefanMaxwell(param)
-        eleclyte_conc_model.set_differential_system(c_e, self.variables)
-        self.update(eleclyte_conc_model)
-=======
         int_curr_model = pybamm.interface.LeadAcidReaction(param)
         j_n = int_curr_model.get_homogeneous_interfacial_current(["negative electrode"])
         j_p = int_curr_model.get_homogeneous_interfacial_current(["positive electrode"])
@@ -78,5 +60,4 @@
         j0_n = int_curr_model.get_exchange_current_densities(c_e_n, neg)
         j0_p = int_curr_model.get_exchange_current_densities(c_e_p, pos)
         j_vars = int_curr_model.get_derived_interfacial_currents(j_n, j_p, j0_n, j0_p)
-        self.variables.update(j_vars)
->>>>>>> b4a9330d
+        self.variables.update(j_vars)