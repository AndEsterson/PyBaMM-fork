--- conflicted
+++ resolved
@@ -40,12 +40,7 @@
         epsp = pybamm.Variable("epsp", domain=[])
 
         # Current function
-<<<<<<< HEAD
-        t = pybamm.t
-        icell = pybamm.standard_parameters_lead_acid.dimensionless_current(t)
-=======
         icell = pybamm.standard_parameters_lead_acid.current_with_time
->>>>>>> 1e550f56
         # Parameters and functions
         ln = pybamm.standard_parameters.ln
         ls = pybamm.standard_parameters.ls
