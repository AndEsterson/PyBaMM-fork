--- conflicted
+++ resolved
@@ -92,29 +92,17 @@
     def set_rhs(self, variables):
         eps_c_e = variables["Porosity times concentration [mol.m-3]"]
         c_e = variables["Electrolyte concentration [mol.m-3]"]
-        N_e = variables["Electrolyte flux [mol.m-2.s-1]"]
+        T = variables["Cell temperature [K]"]
+        N_e_diffusion = variables["Electrolyte diffusion flux [mol.m-2.s-1]"]
+        N_e_convection = variables["Electrolyte convection flux [mol.m-2.s-1]"]
         div_Vbox = variables["Transverse volume-averaged acceleration [m.s-2]"]
 
-<<<<<<< HEAD
         sum_s_a_j = variables["Sum of electrolyte reaction source terms [A.m-3]"]
+        sum_a_j = variables["Sum of volumetric interfacial current densities [A.m-3]"]
         sum_s_a_j.print_name = "aj"
         source_terms = sum_s_a_j / self.param.F
-=======
-        param = self.param
 
-        eps_c_e = variables["Porosity times concentration"]
-        c_e = variables["Electrolyte concentration"]
-        T = variables["Cell temperature"]
-        N_e_diffusion = variables["Electrolyte diffusion flux"]
-        N_e_convection = variables["Electrolyte convection flux"]
         N_e = N_e_diffusion + N_e_convection
-        div_Vbox = variables["Transverse volume-averaged acceleration"]
-
-        sum_s_j = variables["Sum of electrolyte reaction source terms"]
-        sum_a_j = variables["Sum of volumetric interfacial current densities"]
-        sum_s_j.print_name = "a"
-        source_terms = (sum_s_j - param.t_plus(c_e, T) * sum_a_j) / self.param.gamma_e
->>>>>>> 019823cb
 
         self.rhs = {eps_c_e: -pybamm.div(N_e) + source_terms - c_e * div_Vbox}
 
