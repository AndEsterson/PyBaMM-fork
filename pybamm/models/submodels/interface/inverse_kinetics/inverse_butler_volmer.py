#
# Inverse Bulter-Volmer class
#
import pybamm
from ..base_interface import BaseInterface


class InverseButlerVolmer(BaseInterface):
    """
    A submodel that implements the inverted form of the Butler-Volmer relation to
    solve for the reaction overpotential.

    Parameters
    ----------
    param
        Model parameters
    domain : iter of str, optional
        The domain(s) in which to compute the interfacial current. Default is None,
        in which case j.domain is used.
    reaction : str
        The name of the reaction being implemented
    options: dict
        A dictionary of options to be passed to the model. In this case "SEI film
        resistance" is the important option. See :class:`pybamm.BaseBatteryModel`

    **Extends:** :class:`pybamm.interface.BaseInterface`

    """

    def __init__(self, param, domain, reaction, options=None):
        super().__init__(param, domain, reaction)
        if options is None:
<<<<<<< HEAD
            options = {
                "sei film resistance": None,
                "particle-size distribution": False
            }
=======
            options = {"SEI film resistance": "none"}
>>>>>>> f7bb791e
        self.options = options

    def get_coupled_variables(self, variables):
        ocp, dUdT = self._get_open_circuit_potential(variables)

        j0 = self._get_exchange_current_density(variables)
        j_tot_av = self._get_average_total_interfacial_current_density(variables)
        # Broadcast to match j0's domain
        if j0.domain in [[], ["current collector"]]:
            j_tot = j_tot_av
        else:
            j_tot = pybamm.PrimaryBroadcast(
                j_tot_av, [self.domain.lower() + " electrode"]
            )

        ne = self._get_number_of_electrons_in_reaction()
        # Note: T must have the same domain as j0 and eta_r
        if j0.domain in ["current collector", ["current collector"]]:
            T = variables["X-averaged cell temperature"]
        else:
            T = variables[self.domain + " electrode temperature"]

        # eta_r is the overpotential from inverting Butler-Volmer, regardless of any
        # additional SEI resistance. What changes is how delta_phi is defined in terms
        # of eta_r
        # We use the total resistance to calculate eta_r, but this only introduces
        # negligible errors. For the exact answer, the surface form submodels should
        # be used instead
        eta_r = self._get_overpotential(j_tot, j0, ne, T)

        # With SEI resistance (distributed and averaged have the same effect here)
        if self.options["SEI film resistance"] != "none":
            if self.domain == "Negative":
                R_sei = self.param.R_sei_n
            elif self.domain == "Positive":
                R_sei = self.param.R_sei_p
            L_sei = variables[
                "Total " + self.domain.lower() + " electrode SEI thickness"
            ]
            eta_sei = -j_tot * L_sei * R_sei
        # Without SEI resistance
        else:
            eta_sei = pybamm.Scalar(0)

        delta_phi = eta_r + ocp - eta_sei

        variables.update(
            self._get_standard_total_interfacial_current_variables(j_tot_av)
        )
        variables.update(self._get_standard_exchange_current_variables(j0))
        variables.update(self._get_standard_overpotential_variables(eta_r))
        variables.update(
            self._get_standard_surface_potential_difference_variables(delta_phi)
        )
        variables.update(self._get_standard_sei_film_overpotential_variables(eta_sei))
        variables.update(self._get_standard_ocp_variables(ocp, dUdT))

        return variables

    def _get_overpotential(self, j, j0, ne, T):
        return (2 * (1 + self.param.Theta * T) / ne) * pybamm.arcsinh(j / (2 * j0))


class CurrentForInverseButlerVolmer(BaseInterface):
    """
    Submodel for the current associated with the inverse Butler-Volmer formulation. This
    has to be created as a separate submodel because of how the interfacial currents
    are calculated:

    1. Calculate eta_r from the total average current j_tot_av = I_app / L
    2. Calculate j_sei from eta_r
    3. Calculate j = j_tot_av - j_sei

    To be able to do step 1, then step 2, then step 3 requires two different submodels
    for step 1 and step 2

    This introduces a little bit of error because eta_r is calculated using j_tot_av
    instead of j. But since j_sei is very small, this error is very small. The "surface
    form" model solves a differential or algebraic equation for delta_phi, which gives
    the exact right answer. Comparing the two approaches shows almost no difference.

    Parameters
    ----------
    param
        Model parameters
    domain : iter of str, optional
        The domain(s) in which to compute the interfacial current. Default is None,
        in which case j.domain is used.
    reaction : str
        The name of the reaction being implemented

    **Extends:** :class:`pybamm.interface.BaseInterface`

    """

    def __init__(self, param, domain, reaction):
        super().__init__(param, domain, reaction)

    def get_coupled_variables(self, variables):
        j_tot = variables[
            "X-averaged "
            + self.domain.lower()
            + " electrode total interfacial current density"
        ]
        j_sei = variables[self.domain + " electrode SEI interfacial current density"]
        j_stripping = variables[
            self.domain + " electrode lithium plating interfacial current density"
        ]
        j = j_tot - j_sei - j_stripping

        variables.update(self._get_standard_interfacial_current_variables(j))

        if (
            "Negative electrode" + self.reaction_name + " interfacial current density"
            in variables
            and "Positive electrode"
            + self.reaction_name
            + " interfacial current density"
            in variables
            and self.Reaction_icd not in variables
        ):
            variables.update(
                self._get_standard_whole_cell_interfacial_current_variables(variables)
            )
            variables.update(
                self._get_standard_whole_cell_exchange_current_variables(variables)
            )

        return variables<|MERGE_RESOLUTION|>--- conflicted
+++ resolved
@@ -30,14 +30,10 @@
     def __init__(self, param, domain, reaction, options=None):
         super().__init__(param, domain, reaction)
         if options is None:
-<<<<<<< HEAD
             options = {
-                "sei film resistance": None,
+                "SEI film resistance": "none",
                 "particle-size distribution": False
             }
-=======
-            options = {"SEI film resistance": "none"}
->>>>>>> f7bb791e
         self.options = options
 
     def get_coupled_variables(self, variables):
