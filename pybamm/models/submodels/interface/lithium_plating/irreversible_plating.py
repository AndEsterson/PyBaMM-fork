# Class for irreversible lithium plating
#
import pybamm
from .base_plating import BasePlating


class IrreversiblePlating(BasePlating):
    """Base class for irreversible lithium plating.
    Parameters
    ----------
    param : parameter class
        The parameters to use for this submodel
    domain : str
        The domain of the model either 'Negative' or 'Positive'
    References
    ----------
    .. [1] SEJ O'Kane, ID Campbell, MWJ Marzook, GJ Offer and M Marinescu. "Physical
           Origin of the Differential Voltage Minimum Associated with Li Plating in
           Lithium-Ion Batteries". Journal of The Electrochemical Society,
           167:090540, 2019
    **Extends:** :class:`pybamm.lithium_plating.BasePlating`
    """

    def __init__(self, param, domain):
        super().__init__(param, domain)
        pybamm.citations.register("OKane2020")

    def get_fundamental_variables(self):
        c_plated_Li = pybamm.Variable(
            f"{self.domain.capitalize()} electrode lithium plating concentration",
            domain=self.domain.lower() + " electrode",
            auxiliary_domains={"secondary": "current collector"},
        )

        variables = self._get_standard_concentration_variables(c_plated_Li)

        return variables

    def get_coupled_variables(self, variables):
        param = self.param
        phi_s_n = variables[f"{self.domain} electrode potential"]
        phi_e_n = variables[f"{self.domain} electrolyte potential"]
        c_e_n = variables[f"{self.domain} electrolyte concentration"]
        T = variables[f"{self.domain} electrode temperature"]
        eta_sei = variables[f"{self.domain} electrode sei film overpotential"]
        c_plated_Li = variables[
            f"{self.domain} electrode lithium plating concentration"
        ]
        j0_plating = param.j0_plating(c_e_n, c_plated_Li, T)
<<<<<<< HEAD
=======
        eta_sei = variables[f"{self.domain} electrode SEI film overpotential"]
        #C_plating = param.C_plating
>>>>>>> 79298fbd
        phi_ref = param.U_n_ref / param.potential_scale

        # need to revise for thermal case
        # j_stripping is always negative, because there is no stripping, only plating
        j_stripping = -j0_plating * (
            pybamm.exp(-0.5 * (phi_s_n - phi_e_n + phi_ref + eta_sei))
        )

        variables.update(self._get_standard_reaction_variables(j_stripping))

        # Update whole cell variables, which also updates the "sum of" variables
        if (
            "Negative electrode lithium plating interfacial current density"
            in variables
            and "Positive electrode lithium plating interfacial current density"
            in variables
            and "Lithium plating interfacial current density" not in variables
        ):
            variables.update(
                self._get_standard_whole_cell_interfacial_current_variables(variables)
            )

        return variables

    def set_rhs(self, variables):
        c_plated_Li = variables[
            f"{self.domain} electrode lithium plating concentration"
        ]
        j_stripping = variables[
            f"{self.domain} electrode lithium plating interfacial current density"
        ]
        Gamma_plating = self.param.Gamma_plating

        self.rhs = {c_plated_Li: -Gamma_plating * j_stripping}

    def set_initial_conditions(self, variables):
        c_plated_Li = variables[
            f"{self.domain} electrode lithium plating concentration"
        ]
        c_plated_Li_0 = self.param.c_plated_Li_0

        self.initial_conditions = {c_plated_Li: c_plated_Li_0}<|MERGE_RESOLUTION|>--- conflicted
+++ resolved
@@ -47,11 +47,10 @@
             f"{self.domain} electrode lithium plating concentration"
         ]
         j0_plating = param.j0_plating(c_e_n, c_plated_Li, T)
-<<<<<<< HEAD
-=======
+
         eta_sei = variables[f"{self.domain} electrode SEI film overpotential"]
         #C_plating = param.C_plating
->>>>>>> 79298fbd
+
         phi_ref = param.U_n_ref / param.potential_scale
 
         # need to revise for thermal case
