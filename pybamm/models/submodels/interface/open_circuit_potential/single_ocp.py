--- conflicted
+++ resolved
@@ -57,13 +57,6 @@
 
         elif self.reaction == "lead-acid oxygen":
             ocp = self.phase_param.U_Ox
-<<<<<<< HEAD
-            dUdT = pybamm.Scalar(0)
-
-        else:
-            ocp = pybamm.Scalar(0)
-=======
->>>>>>> a5e813e1
             dUdT = pybamm.Scalar(0)
 
         variables.update(self._get_standard_ocp_variables(ocp, dUdT))
