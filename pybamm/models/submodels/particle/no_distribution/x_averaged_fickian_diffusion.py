--- conflicted
+++ resolved
@@ -74,16 +74,9 @@
         self.rhs = {c_s_xav: -(1 / self.domain_param.C_diff) * pybamm.div(N_s_xav)}
 
     def set_boundary_conditions(self, variables):
-<<<<<<< HEAD
+        domain_param = self.domain_param
         domain_phase = self.domain.lower() + " " + self.phase
         c_s_xav = variables[f"X-averaged {domain_phase} particle concentration"]
-=======
-        domain_param = self.domain_param
-
-        c_s_xav = variables[
-            "X-averaged " + self.domain.lower() + " particle concentration"
-        ]
->>>>>>> f94978ee
         D_eff_xav = variables[
             "X-averaged " + self.domain.lower() + " effective diffusivity"
         ]
