#
# Base class for porosity
#
import pybamm


class BaseModel(pybamm.BaseSubModel):
    """Base class for porosity

    Parameters
    ----------
    param : parameter class
        The parameters to use for this submodel


    **Extends:** :class:`pybamm.BaseSubModel`
    """

    def __init__(self, param):
        super().__init__(param)

    def _get_standard_porosity_variables(
        self, eps_n, eps_s, eps_p, set_leading_order=False
    ):

<<<<<<< HEAD
        eps_n, eps_s, eps_p = eps.orphans
        eps_n_av = pybamm.x_average(eps_n)
        eps_s_av = pybamm.x_average(eps_s)
        eps_p_av = pybamm.x_average(eps_p)
=======
        eps = pybamm.Concatenation(eps_n, eps_s, eps_p)
>>>>>>> aae94027

        variables = {
            "Porosity": eps,
            "Negative electrode porosity": eps_n,
            "Separator porosity": eps_s,
            "Positive electrode porosity": eps_p,
            "X-averaged negative electrode porosity": eps_n_av,
            "X-averaged separator porosity": eps_s_av,
            "X-averaged positive electrode porosity": eps_p_av,
        }

        # activate material volume fractions
        eps_solid_n = 1 - eps_n - self.param.epsilon_inactive_n
        eps_solid_s = 1 - eps_s - self.param.epsilon_inactive_s
        eps_solid_p = 1 - eps_p - self.param.epsilon_inactive_p
        eps_solid = pybamm.Concatenation(eps_solid_n, eps_solid_s, eps_solid_p)

        am = "active material volume fraction"
        variables.update(
            {
                am.capitalize(): eps_solid,
                "Negative electrode " + am: eps_solid_n,
                "Separator " + am: eps_solid,
                "Positive electrode " + am: eps_solid_p,
                "X-averaged negative electrode " + am: pybamm.x_average(eps_solid_n),
                "X-averaged separator " + am: pybamm.x_average(eps_solid),
                "X-averaged positive electrode " + am: pybamm.x_average(eps_solid_p),
            }
        )

        if set_leading_order is True:
            leading_order_variables = {
                "Leading-order " + name.lower(): var for name, var in variables.items()
            }
            variables.update(leading_order_variables)

        return variables

    def _get_standard_porosity_change_variables(
        self, deps_n_dt, deps_s_dt, deps_p_dt, set_leading_order=False
    ):

<<<<<<< HEAD
        deps_n_dt, deps_s_dt, deps_p_dt = deps_dt.orphans
        deps_n_dt_av = pybamm.x_average(deps_n_dt)
        deps_s_dt_av = pybamm.x_average(deps_s_dt)
        deps_p_dt_av = pybamm.x_average(deps_p_dt)
=======
        deps_dt = pybamm.Concatenation(deps_n_dt, deps_s_dt, deps_p_dt)

>>>>>>> aae94027
        variables = {
            "Porosity change": deps_dt,
            "Negative electrode porosity change": deps_n_dt,
            "Separator porosity change": deps_s_dt,
            "Positive electrode porosity change": deps_p_dt,
            "X-averaged negative electrode porosity change": deps_n_dt_av,
            "X-averaged separator porosity change": deps_s_dt_av,
            "X-averaged positive electrode porosity change": deps_p_dt_av,
        }

        if set_leading_order is True:
            variables.update(
                {
                    "Leading-order x-averaged "
                    + "negative electrode porosity change": deps_n_dt_av,
                    "Leading-order x-averaged separator porosity change": deps_s_dt_av,
                    "Leading-order x-averaged "
                    + "positive electrode porosity change": deps_p_dt_av,
                }
            )

        return variables

    def set_events(self, variables):
        eps_n = variables["Negative electrode porosity"]
        eps_p = variables["Positive electrode porosity"]
        self.events.append(
            pybamm.Event(
                "Zero negative electrode porosity cut-off",
                pybamm.min(eps_n),
                pybamm.EventType.TERMINATION,
            )
        )
        self.events.append(
            pybamm.Event(
                "Max negative electrode porosity cut-off",
                pybamm.max(eps_n) - 1,
                pybamm.EventType.TERMINATION,
            )
        )

        self.events.append(
            pybamm.Event(
                "Zero positive electrode porosity cut-off",
                pybamm.min(eps_p),
                pybamm.EventType.TERMINATION,
            )
        )

        self.events.append(
            pybamm.Event(
                "Max positive electrode porosity cut-off",
                pybamm.max(eps_p) - 1,
                pybamm.EventType.TERMINATION,
            )
        )<|MERGE_RESOLUTION|>--- conflicted
+++ resolved
@@ -23,14 +23,10 @@
         self, eps_n, eps_s, eps_p, set_leading_order=False
     ):
 
-<<<<<<< HEAD
-        eps_n, eps_s, eps_p = eps.orphans
         eps_n_av = pybamm.x_average(eps_n)
         eps_s_av = pybamm.x_average(eps_s)
         eps_p_av = pybamm.x_average(eps_p)
-=======
         eps = pybamm.Concatenation(eps_n, eps_s, eps_p)
->>>>>>> aae94027
 
         variables = {
             "Porosity": eps,
@@ -73,15 +69,11 @@
         self, deps_n_dt, deps_s_dt, deps_p_dt, set_leading_order=False
     ):
 
-<<<<<<< HEAD
-        deps_n_dt, deps_s_dt, deps_p_dt = deps_dt.orphans
         deps_n_dt_av = pybamm.x_average(deps_n_dt)
         deps_s_dt_av = pybamm.x_average(deps_s_dt)
         deps_p_dt_av = pybamm.x_average(deps_p_dt)
-=======
         deps_dt = pybamm.Concatenation(deps_n_dt, deps_s_dt, deps_p_dt)
 
->>>>>>> aae94027
         variables = {
             "Porosity change": deps_dt,
             "Negative electrode porosity change": deps_n_dt,
