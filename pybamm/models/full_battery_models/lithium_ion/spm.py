--- conflicted
+++ resolved
@@ -58,26 +58,20 @@
     def set_porosity_submodel(self):
 
         if (
-            self.options["sei porosity change"] == "false"
+            self.options["SEI porosity change"] == "false"
             and self.options["lithium plating porosity change"] == "false"
         ):
             self.submodels["porosity"] = pybamm.porosity.Constant(
                 self.param, self.options
             )
         elif (
-            self.options["sei porosity change"] == "true"
+            self.options["SEI porosity change"] == "true"
             or self.options["lithium plating porosity change"] == "true"
         ):
             self.submodels["porosity"] = pybamm.porosity.LeadingOrder(
                 self.param, self.options
             )
-<<<<<<< HEAD
-=======
-        if self.options["SEI porosity change"] == "false":
-            self.submodels["porosity"] = pybamm.porosity.Constant(self.param)
-        elif self.options["SEI porosity change"] == "true":
-            self.submodels["porosity"] = pybamm.porosity.LeadingOrder(self.param)
->>>>>>> 79298fbd
+
 
     def set_active_material_submodel(self):
 
