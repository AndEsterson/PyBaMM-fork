#
# Lead-acid Full model
#
import pybamm
from .base_lead_acid_model import BaseModel


class Full(BaseModel):
    """Porous electrode model for lead-acid, from [1]_, based on the Full
    model.

    Parameters
    ----------
    options : dict, optional
        A dictionary of options to be passed to the model.
    name : str, optional
        The name of the model.
    build :  bool, optional
        Whether to build the model on instantiation. Default is True. Setting this
        option to False allows users to change any number of the submodels before
        building the complete model (submodels cannot be changed after the model is
        built).

    References
    ----------
    .. [1] V Sulzer, SJ Chapman, CP Please, DA Howey, and CW Monroe. Faster lead-acid
           battery simulations from porous-electrode theory: Part II. Asymptotic
           analysis. Journal of The Electrochemical Society 166.12 (2019), A2372–A2382.


    **Extends:** :class:`pybamm.lead_acid.BaseModel`
    """

    def __init__(self, options=None, name="Full model", build=True):
        super().__init__(options, name)

        self.set_external_circuit_submodel()
        self.set_reactions()
        self.set_interfacial_submodel()
        self.set_porosity_submodel()
        self.set_tortuosity_submodels()
        self.set_convection_submodel()
        self.set_electrolyte_submodel()
        self.set_solid_submodel()
        self.set_thermal_submodel()
        self.set_side_reaction_submodels()
        self.set_current_collector_submodel()

        if build:
            self.build_model()

        pybamm.citations.register("sulzer2019physical")

    def set_porosity_submodel(self):
        self.submodels["porosity"] = pybamm.porosity.Full(self.param)

    def set_convection_submodel(self):
        if self.options["convection"] is False:
            self.submodels["convection"] = pybamm.convection.NoConvection(self.param)
        if self.options["convection"] is True:
            self.submodels["convection"] = pybamm.convection.Full(self.param)

    def set_interfacial_submodel(self):
        self.submodels["negative interface"] = pybamm.interface.ButlerVolmer(
            self.param, "Negative", "lead-acid main"
        )
        self.submodels["positive interface"] = pybamm.interface.ButlerVolmer(
            self.param, "Positive", "lead-acid main"
        )

    def set_solid_submodel(self):
        if self.options["surface form"] is False:
            submod_n = pybamm.electrode.ohm.Full(self.param, "Negative", self.reactions)
            submod_p = pybamm.electrode.ohm.Full(self.param, "Positive", self.reactions)
        else:
            submod_n = pybamm.electrode.ohm.SurfaceForm(self.param, "Negative")
            submod_p = pybamm.electrode.ohm.SurfaceForm(self.param, "Positive")

        self.submodels["negative electrode"] = submod_n
        self.submodels["positive electrode"] = submod_p

    def set_electrolyte_submodel(self):

        electrolyte = pybamm.electrolyte.stefan_maxwell
        surf_form = electrolyte.conductivity.surface_potential_form

        self.submodels["electrolyte diffusion"] = electrolyte.diffusion.Full(
            self.param, self.reactions
        )

        if self.options["surface form"] is False:
            self.submodels["electrolyte conductivity"] = electrolyte.conductivity.Full(
                self.param, self.reactions
            )
        elif self.options["surface form"] == "differential":
            for domain in ["Negative", "Separator", "Positive"]:
                self.submodels[
                    domain.lower() + " electrolyte conductivity"
                ] = surf_form.FullDifferential(self.param, domain, self.reactions)
        elif self.options["surface form"] == "algebraic":
            for domain in ["Negative", "Separator", "Positive"]:
                self.submodels[
                    domain.lower() + " electrolyte conductivity"
                ] = surf_form.FullAlgebraic(self.param, domain, self.reactions)

    def set_side_reaction_submodels(self):
        if "oxygen" in self.options["side reactions"]:
            self.submodels["oxygen diffusion"] = pybamm.oxygen_diffusion.Full(
                self.param, self.reactions
            )
            self.submodels["positive oxygen interface"] = pybamm.interface.ForwardTafel(
                self.param, "Positive", "lead-acid oxygen"
            )
            self.submodels[
                "negative oxygen interface"
            ] = pybamm.interface.DiffusionLimited(
                self.param, "Negative", "lead-acid oxygen", order="full"
            )
        else:
            self.submodels["oxygen diffusion"] = pybamm.oxygen_diffusion.NoOxygen(
                self.param
            )
<<<<<<< HEAD
            self.submodels[
                "positive oxygen interface"
            ] = pybamm.interface.lead_acid_oxygen.NoReaction(self.param, "Positive")
            self.submodels[
                "negative oxygen interface"
            ] = pybamm.interface.lead_acid_oxygen.NoReaction(self.param, "Negative")
=======
            self.submodels["positive oxygen interface"] = pybamm.interface.NoReaction(
                self.param, "Positive", "lead-acid oxygen"
            )
            self.submodels["negative oxygen interface"] = pybamm.interface.NoReaction(
                self.param, "Negative", "lead-acid oxygen"
            )
>>>>>>> 6ff39b9b
<|MERGE_RESOLUTION|>--- conflicted
+++ resolved
@@ -120,18 +120,9 @@
             self.submodels["oxygen diffusion"] = pybamm.oxygen_diffusion.NoOxygen(
                 self.param
             )
-<<<<<<< HEAD
-            self.submodels[
-                "positive oxygen interface"
-            ] = pybamm.interface.lead_acid_oxygen.NoReaction(self.param, "Positive")
-            self.submodels[
-                "negative oxygen interface"
-            ] = pybamm.interface.lead_acid_oxygen.NoReaction(self.param, "Negative")
-=======
             self.submodels["positive oxygen interface"] = pybamm.interface.NoReaction(
                 self.param, "Positive", "lead-acid oxygen"
             )
             self.submodels["negative oxygen interface"] = pybamm.interface.NoReaction(
                 self.param, "Negative", "lead-acid oxygen"
             )
->>>>>>> 6ff39b9b
