--- conflicted
+++ resolved
@@ -5,12 +5,7 @@
 import unittest
 
 
-<<<<<<< HEAD
-@unittest.skipIf(pybamm.have_scikit_fem(), "scikit-fem not installed")
-class TestScikitFiniteElementUniform2DSubMesh(unittest.TestCase):
-=======
 class TestScikitFiniteElement2DSubMesh(unittest.TestCase):
->>>>>>> 89de5283
     def test_mesh_creation(self):
         param = pybamm.ParameterValues(
             base_parameters={
