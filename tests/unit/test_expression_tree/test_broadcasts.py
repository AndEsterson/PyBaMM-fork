#
# Tests for the Broadcast class
#
import pybamm
import numpy as np
import unittest


class TestBroadcasts(unittest.TestCase):
    def test_primary_broadcast(self):
        a = pybamm.Symbol("a")
        broad_a = pybamm.PrimaryBroadcast(a, ["negative electrode"])
        self.assertEqual(broad_a.name, "broadcast")
        self.assertEqual(broad_a.children[0].name, a.name)
        self.assertEqual(broad_a.domain, ["negative electrode"])

        a = pybamm.Symbol(
            "a",
            domain="negative electrode",
            auxiliary_domains={"secondary": "current collector"},
        )
        broad_a = pybamm.PrimaryBroadcast(a, ["negative particle"])
        self.assertEqual(broad_a.domain, ["negative particle"])
        self.assertEqual(
            broad_a.auxiliary_domains,
            {"secondary": ["negative electrode"], "tertiary": ["current collector"]},
        )

        a = pybamm.Symbol("a", domain="current collector")
        with self.assertRaisesRegex(
            pybamm.DomainError, "Primary broadcast from current collector"
        ):
            pybamm.PrimaryBroadcast(a, "bad domain")
        a = pybamm.Symbol("a", domain="negative electrode")
        with self.assertRaisesRegex(
            pybamm.DomainError, "Primary broadcast from electrode"
        ):
            pybamm.PrimaryBroadcast(a, "current collector")
        a = pybamm.Symbol("a", domain="negative particle")
        with self.assertRaisesRegex(
            pybamm.DomainError, "Cannot do primary broadcast from particle domain"
        ):
            pybamm.PrimaryBroadcast(a, "current collector")

    def test_secondary_broadcast(self):
        a = pybamm.Symbol(
            "a",
            domain=["negative particle"],
            auxiliary_domains={"secondary": "current collector"},
        )
        broad_a = pybamm.SecondaryBroadcast(a, ["negative electrode"])
        self.assertEqual(broad_a.domain, ["negative particle"])
        self.assertEqual(
            broad_a.auxiliary_domains,
            {"secondary": ["negative electrode"], "tertiary": ["current collector"]},
        )

        a = pybamm.Symbol("a", domain="negative particle")
        with self.assertRaisesRegex(
            pybamm.DomainError, "Secondary broadcast from particle"
        ):
            pybamm.SecondaryBroadcast(a, "current collector")
        a = pybamm.Symbol("a", domain="negative electrode")
        with self.assertRaisesRegex(
            pybamm.DomainError, "Secondary broadcast from electrode"
        ):
            pybamm.SecondaryBroadcast(a, "negative particle")

        a = pybamm.Symbol("a", domain="current collector")
        with self.assertRaisesRegex(
            pybamm.DomainError, "Cannot do secondary broadcast"
        ):
            pybamm.SecondaryBroadcast(a, "electrode")

    def test_full_broadcast(self):
        a = pybamm.Symbol("a")
        broad_a = pybamm.FullBroadcast(a, ["negative electrode"], "current collector")
        self.assertEqual(broad_a.domain, ["negative electrode"])
        self.assertEqual(broad_a.auxiliary_domains["secondary"], ["current collector"])

    def test_full_broadcast_number(self):
        broad_a = pybamm.FullBroadcast(1, ["negative electrode"], None)
        self.assertEqual(broad_a.name, "broadcast")
        self.assertIsInstance(broad_a.children[0], pybamm.Symbol)
        self.assertEqual(broad_a.children[0].evaluate(), np.array([1]))
        self.assertEqual(broad_a.domain, ["negative electrode"])

        a = pybamm.Symbol("a", domain="current collector")
        with self.assertRaisesRegex(pybamm.DomainError, "Cannot do full broadcast"):
            pybamm.FullBroadcast(a, "electrode", None)

    def test_ones_like(self):
        a = pybamm.Variable("a")
        ones_like_a = pybamm.ones_like(a)
        self.assertEqual(ones_like_a.id, pybamm.Scalar(1).id)

        a = pybamm.Variable(
            "a",
            domain="negative electrode",
            auxiliary_domains={"secondary": "current collector"},
        )
        ones_like_a = pybamm.ones_like(a)
        self.assertIsInstance(ones_like_a, pybamm.FullBroadcast)
        self.assertEqual(ones_like_a.name, "broadcast")
        self.assertEqual(ones_like_a.domain, a.domain)
        self.assertEqual(ones_like_a.auxiliary_domains, a.auxiliary_domains)

        b = pybamm.Variable("b", domain="current collector")
        ones_like_ab = pybamm.ones_like(b, a)
        self.assertIsInstance(ones_like_ab, pybamm.FullBroadcast)
        self.assertEqual(ones_like_ab.name, "broadcast")
        self.assertEqual(ones_like_ab.domain, a.domain)
        self.assertEqual(ones_like_ab.auxiliary_domains, a.auxiliary_domains)
<<<<<<< HEAD
=======

    def test_broadcast_to_edges(self):
        a = pybamm.Symbol("a")
        broad_a = pybamm.PrimaryBroadcastToEdges(a, ["negative electrode"])
        self.assertEqual(broad_a.name, "broadcast to edges")
        self.assertEqual(broad_a.children[0].name, a.name)
        self.assertEqual(broad_a.domain, ["negative electrode"])
        self.assertTrue(broad_a.evaluates_on_edges())

        a = pybamm.Symbol(
            "a",
            domain=["negative particle"],
            auxiliary_domains={"secondary": "current collector"},
        )
        broad_a = pybamm.SecondaryBroadcastToEdges(a, ["negative electrode"])
        self.assertEqual(broad_a.domain, ["negative particle"])
        self.assertEqual(
            broad_a.auxiliary_domains,
            {"secondary": ["negative electrode"], "tertiary": ["current collector"]},
        )
        self.assertTrue(broad_a.evaluates_on_edges())

        a = pybamm.Symbol("a")
        broad_a = pybamm.FullBroadcastToEdges(
            a, ["negative electrode"], "current collector"
        )
        self.assertEqual(broad_a.domain, ["negative electrode"])
        self.assertEqual(broad_a.auxiliary_domains["secondary"], ["current collector"])
        self.assertTrue(broad_a.evaluates_on_edges())
>>>>>>> 282ff825


if __name__ == "__main__":
    print("Add -v for more debug output")
    import sys

    if "-v" in sys.argv:
        debug = True
    pybamm.settings.debug_mode = True
    unittest.main()<|MERGE_RESOLUTION|>--- conflicted
+++ resolved
@@ -111,8 +111,6 @@
         self.assertEqual(ones_like_ab.name, "broadcast")
         self.assertEqual(ones_like_ab.domain, a.domain)
         self.assertEqual(ones_like_ab.auxiliary_domains, a.auxiliary_domains)
-<<<<<<< HEAD
-=======
 
     def test_broadcast_to_edges(self):
         a = pybamm.Symbol("a")
@@ -142,7 +140,6 @@
         self.assertEqual(broad_a.domain, ["negative electrode"])
         self.assertEqual(broad_a.auxiliary_domains["secondary"], ["current collector"])
         self.assertTrue(broad_a.evaluates_on_edges())
->>>>>>> 282ff825
 
 
 if __name__ == "__main__":
