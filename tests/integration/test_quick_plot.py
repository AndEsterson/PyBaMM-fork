--- conflicted
+++ resolved
@@ -8,10 +8,6 @@
     Tests that QuickPlot is created correctly
     """
 
-<<<<<<< HEAD
-    @unittest.skipIf(~pybamm.have_scikits_odes(), "scikits.odes not installed")
-=======
->>>>>>> 8829213a
     def test_plot_lithium_ion(self):
         spm = pybamm.lithium_ion.SPM()
         spme = pybamm.lithium_ion.SPMe()
@@ -76,10 +72,6 @@
 
         quick_plot.update(0.01)
 
-<<<<<<< HEAD
-    @unittest.skipIf(~pybamm.have_scikits_odes(), "scikits.odes not installed")
-=======
->>>>>>> 8829213a
     def test_plot_lead_acid(self):
         loqs = pybamm.lead_acid.LOQS()
         geometry = loqs.default_geometry
