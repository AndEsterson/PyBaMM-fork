--- conflicted
+++ resolved
@@ -15,10 +15,6 @@
         modeltest = tests.StandardModelTest(model)
         modeltest.test_all()
 
-<<<<<<< HEAD
-    @unittest.skipIf(~pybamm.have_scikits_odes(), "scikits.odes not installed")
-=======
->>>>>>> 8829213a
     def test_basic_processing_1plus1D(self):
         options = {"current collector": "potential pair", "dimensionality": 1}
         model = pybamm.lithium_ion.SPMe(options)
@@ -35,10 +31,6 @@
         modeltest = tests.StandardModelTest(model, var_pts=var_pts)
         modeltest.test_all(skip_output_tests=True)
 
-<<<<<<< HEAD
-    @unittest.skipIf(~pybamm.have_scikits_odes(), "scikits.odes not installed")
-=======
->>>>>>> 8829213a
     def test_basic_processing_2plus1D(self):
         options = {"current collector": "potential pair", "dimensionality": 2}
         model = pybamm.lithium_ion.SPMe(options)
