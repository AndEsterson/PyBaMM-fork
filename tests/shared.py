--- conflicted
+++ resolved
@@ -97,18 +97,6 @@
     else:
         xn_pts, xs_pts, xp_pts = xpts, xpts, xpts
     var_pts = {
-<<<<<<< HEAD
-        var.x_n: xn_pts,
-        var.x_s: xs_pts,
-        var.x_p: xp_pts,
-        var.r_n: rpts,
-        var.r_p: rpts,
-        var.y: ypts,
-        var.z: zpts,
-        var.r_macro: rcellpts,
-        var.R_n: Rpts,
-        var.R_p: Rpts,
-=======
         "x_n": xn_pts,
         "x_s": xs_pts,
         "x_p": xp_pts,
@@ -116,9 +104,9 @@
         "r_p": rpts,
         "y": ypts,
         "z": zpts,
+        "r_macro": rcellpts,
         "R_n": Rpts,
         "R_p": Rpts,
->>>>>>> 0ab7c349
     }
     return pybamm.Mesh(geometry, submesh_types, var_pts)
 
