name: Build and publish package to PyPI
on:
  release:
    types: [published]
  schedule:
    # Run at 10 am UTC on day-of-month 1 and 15.
    - cron: "0 10 1,15 * *"
  workflow_dispatch:
    inputs:
      target:
        description: 'Deployment target. Can be "pypi" or "testpypi"'
        default: "testpypi"
      debug_enabled:
        type: boolean
        description: 'Run the build with tmate debugging enabled (https://github.com/marketplace/actions/debugging-with-tmate)'
        required: false
        default: false

# Set options available for all jobs that use cibuildwheel
env:
  # Increase pip debugging output, equivalent to `pip -vv`
  CIBW_BUILD_VERBOSITY: 2
  # Disable build isolation to allow pre-installing build-time dependencies.
  # Note: CIBW_BEFORE_BUILD must be present in all jobs using cibuildwheel.
  CIBW_BUILD_FRONTEND: "pip; args: --no-build-isolation"
  # Skip PyPy and MUSL builds in any and all jobs
  CIBW_SKIP: "pp* *musllinux*"
  FORCE_COLOR: 3

jobs:
  build_windows_wheels:
    name: Wheels (windows-latest)
    runs-on: windows-latest
    steps:
      - uses: actions/checkout@v4
      - uses: actions/setup-python@v5
        with:
          python-version: 3.8

      - name: Clone pybind11 repo (no history)
        run: git clone --depth 1 --branch v2.11.1 https://github.com/pybind/pybind11.git

      - name: Install vcpkg on Windows
        run: |
          cd C:\
          rm -r -fo 'C:\vcpkg'
          git clone https://github.com/microsoft/vcpkg
          cd vcpkg
          .\bootstrap-vcpkg.bat

      - name: Cache packages installed through vcpkg on Windows
        uses: actions/cache@v3
        env:
          cache-name: vckpg_binary_cache
        with:
          path: C:\Users\runneradmin\AppData\Local\vcpkg\archives
          key: ${{ runner.os }}-build-VS2022-${{ env.cache-name }}-${{ hashFiles('vcpkg*.json') }}

      # Enable tmate debugging of manually-triggered workflows if the input option was provided
      - name: Setup tmate session
        uses: mxschmitt/action-tmate@v3
        if: ${{ github.event_name == 'workflow_dispatch' && inputs.debug_enabled }}

      - name: Build 64-bit wheels on Windows
        run: pipx run cibuildwheel --output-dir wheelhouse
        env:
          CIBW_ENVIRONMENT: 'PYBAMM_USE_VCPKG=ON VCPKG_ROOT_DIR=C:\vcpkg VCPKG_DEFAULT_TRIPLET=x64-windows-static-md VCPKG_FEATURE_FLAGS=manifests,registries CMAKE_GENERATOR="Visual Studio 17 2022" CMAKE_GENERATOR_PLATFORM=x64'
          CIBW_ARCHS: "AMD64"
          CIBW_BEFORE_BUILD: python -m pip install setuptools wheel # skip CasADi and CMake
          CIBW_TEST_COMMAND: python -c "import pybamm; pybamm.IDAKLUSolver()"

      - name: Upload Windows wheels
        uses: actions/upload-artifact@v3
        with:
          name: windows_wheels
          path: ./wheelhouse/*.whl
          if-no-files-found: error

  build_macos_and_linux_wheels:
    name: Wheels (${{ matrix.os }})
    runs-on: ${{ matrix.os }}
    strategy:
      fail-fast: false
      matrix:
        os: [ubuntu-latest, macos-latest]
    steps:
      - uses: actions/checkout@v4
<<<<<<< HEAD
        name: Check out PyBaMM repository

      - uses: actions/setup-python@v4
        name: Set up Python
=======
      - uses: actions/setup-python@v5
>>>>>>> 903323ef
        with:
          python-version: 3.8

      - name: Clone pybind11 repo (no history)
        run: git clone --depth 1 --branch v2.11.1 https://github.com/pybind/pybind11.git

      # sometimes gfortran cannot be found, so reinstall gcc just to be sure
      - name: Install SuiteSparse and SUNDIALS on macOS
        if: matrix.os == 'macos-latest'
        run: |
          brew install graphviz openblas libomp
          brew reinstall gcc
          python -m pip install cmake wget
          python scripts/install_KLU_Sundials.py

      - name: Build wheels on Linux
        run: pipx run cibuildwheel --output-dir wheelhouse
        if: matrix.os == 'ubuntu-latest'
        env:
          CIBW_ARCHS_LINUX: x86_64
          CIBW_BEFORE_ALL_LINUX: >
            yum -y install openblas-devel lapack-devel &&
            bash scripts/install_sundials.sh 6.0.3 6.5.0
          CIBW_BEFORE_BUILD_LINUX: python -m pip install cmake casadi setuptools wheel
          CIBW_REPAIR_WHEEL_COMMAND_LINUX: auditwheel repair -w {dest_dir} {wheel}
          CIBW_TEST_COMMAND: python -c "import pybamm; pybamm.IDAKLUSolver()"

      - name: Build wheels on macOS
        if: matrix.os == 'macos-latest'
        run: pipx run cibuildwheel --output-dir wheelhouse
        env:
          CIBW_BEFORE_BUILD_MACOS: >
            python -m pip install --upgrade cmake casadi setuptools wheel &&
            scripts/fix_suitesparse_rpath_mac.sh
          CIBW_REPAIR_WHEEL_COMMAND_MACOS: delocate-listdeps {wheel} && delocate-wheel -v -w {dest_dir} {wheel}
          CIBW_TEST_COMMAND: python -c "import pybamm; pybamm.IDAKLUSolver()"

      - name: Upload wheels
        uses: actions/upload-artifact@v3
        with:
          name: macos_linux_wheels
          path: ./wheelhouse/*.whl
          if-no-files-found: error

  build_sdist:
    name: Build SDist
    runs-on: ubuntu-latest

    steps:
      - uses: actions/checkout@v4
      - uses: actions/setup-python@v5
        with:
          python-version: 3.11

      - name: Build SDist
        run: pipx run build --sdist

      - name: Upload SDist
        uses: actions/upload-artifact@v3
        with:
          name: sdist
          path: ./dist/*.tar.gz
          if-no-files-found: error

  publish_pypi:
<<<<<<< HEAD
    # This job is only of value to PyBaMM and would always be skipped in forks
    if: github.event_name != 'schedule' && github.repository == 'pybamm-team/PyBaMM'
=======
    if: github.event_name != 'schedule' && github.repository_owner == 'pybamm-team'
>>>>>>> 903323ef
    name: Upload package to PyPI
    needs: [build_macos_and_linux_wheels, build_windows_wheels, build_sdist]
    runs-on: ubuntu-latest
    steps:
      - name: Download all artifacts
        uses: actions/download-artifact@v3

      - name: Move all package files to files/
        run: |
          mkdir files
          mv windows_wheels/* macos_linux_wheels/* sdist/* files/

      - name: Publish on PyPI
        if: github.event.inputs.target == 'pypi' || github.event_name == 'release'
        uses: pypa/gh-action-pypi-publish@release/v1
        with:
          user: __token__
          password: ${{ secrets.PYPI_TOKEN }}
          packages-dir: files/

      - name: Publish on TestPyPI
        if: github.event.inputs.target == 'testpypi'
        uses: pypa/gh-action-pypi-publish@release/v1
        with:
          user: __token__
          password: ${{ secrets.TESTPYPI_TOKEN }}
          packages-dir: files/
          repository-url: https://test.pypi.org/legacy/

  open_failure_issue:
    needs: [build_windows_wheels, build_macos_and_linux_wheels, build_sdist]
    name: Open an issue if build fails
    if: ${{ always() && contains(needs.*.result, 'failure') }}
    runs-on: ubuntu-latest
    steps:
    - uses: actions/checkout@v4
    - uses: JasonEtco/create-an-issue@v2
      env:
        GITHUB_TOKEN: ${{ secrets.GITHUB_TOKEN }}
        LOGS: ${{ github.server_url }}/${{ github.repository }}/actions/runs/${{ github.run_id }}
      with:
        filename: .github/wheel_failure.md<|MERGE_RESOLUTION|>--- conflicted
+++ resolved
@@ -85,14 +85,10 @@
         os: [ubuntu-latest, macos-latest]
     steps:
       - uses: actions/checkout@v4
-<<<<<<< HEAD
         name: Check out PyBaMM repository
 
-      - uses: actions/setup-python@v4
+      - uses: actions/setup-python@v5
         name: Set up Python
-=======
-      - uses: actions/setup-python@v5
->>>>>>> 903323ef
         with:
           python-version: 3.8
 
@@ -158,12 +154,8 @@
           if-no-files-found: error
 
   publish_pypi:
-<<<<<<< HEAD
     # This job is only of value to PyBaMM and would always be skipped in forks
     if: github.event_name != 'schedule' && github.repository == 'pybamm-team/PyBaMM'
-=======
-    if: github.event_name != 'schedule' && github.repository_owner == 'pybamm-team'
->>>>>>> 903323ef
     name: Upload package to PyPI
     needs: [build_macos_and_linux_wheels, build_windows_wheels, build_sdist]
     runs-on: ubuntu-latest
