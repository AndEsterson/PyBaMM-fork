# [Unreleased](https://github.com/pybamm-team/PyBaMM)

## Features

<<<<<<< HEAD
-   Changed finite volume discretisation to use exact values provided by Neumann boundary conditions when computing the gradient ([#748](https://github.com/pybamm-team/PyBaMM/pull/748))
=======
-   Added `InputParameter` node for quickly changing parameter values ([#752](https://github.com/pybamm-team/PyBaMM/pull/752))
>>>>>>> 489f90ef
-   Generalized importing of external variables ([#728](https://github.com/pybamm-team/PyBaMM/pull/728))
-   Separated active and inactive material volume fractions ([#726](https://github.com/pybamm-team/PyBaMM/pull/726))
-   Added submodels for tortuosity ([#726](https://github.com/pybamm-team/PyBaMM/pull/726))
-   Simplified the interface for setting current functions ([#723](https://github.com/pybamm-team/PyBaMM/pull/723))
-   Added Heaviside operator ([#723](https://github.com/pybamm-team/PyBaMM/pull/723))
-   New extrapolation methods ([#707](https://github.com/pybamm-team/PyBaMM/pull/707))
-   Added some "Getting Started" documentation ([#703](https://github.com/pybamm-team/PyBaMM/pull/703))
-   Allow abs tolerance to be set by variable for IDA KLU solver ([#700](https://github.com/pybamm-team/PyBaMM/pull/700))
-   Added Simulation class ([#693](https://github.com/pybamm-team/PyBaMM/pull/693)) with load/save functionality ([#732](https://github.com/pybamm-team/PyBaMM/pull/732))
-   Added interface to CasADi solver ([#687](https://github.com/pybamm-team/PyBaMM/pull/687), [#691](https://github.com/pybamm-team/PyBaMM/pull/691), [#714](https://github.com/pybamm-team/PyBaMM/pull/714)). This makes the SUNDIALS DAE solvers (Scikits and KLU) truly optional (though IDA KLU is recommended for solving the DFN).
-   Added option to use CasADi's Algorithmic Differentiation framework to calculate Jacobians ([#687](https://github.com/pybamm-team/PyBaMM/pull/687))
-   Added method to evaluate parameters more easily ([#669](https://github.com/pybamm-team/PyBaMM/pull/669))
-   Added `Jacobian` class to reuse known Jacobians of expressions ([#665](https://github.com/pybamm-team/PyBaMM/pull/670))
-   Added `Interpolant` class to interpolate experimental data (e.g. OCP curves) ([#661](https://github.com/pybamm-team/PyBaMM/pull/661))
-   Added interface (via pybind11) to sundials with the IDA KLU sparse linear solver ([#657](https://github.com/pybamm-team/PyBaMM/pull/657))
-   Allowed parameters to be set by material or by specifying a particular paper ([#647](https://github.com/pybamm-team/PyBaMM/pull/647))
-   Set relative and absolute tolerances independently in solvers ([#645](https://github.com/pybamm-team/PyBaMM/pull/645))
-   Added basic method to allow (a part of) the State Vector to be updated with results obtained from another solution or package ([#624](https://github.com/pybamm-team/PyBaMM/pull/624))
-   Added some non-uniform meshes in 1D and 2D ([#617](https://github.com/pybamm-team/PyBaMM/pull/617))

## Optimizations

-   Added an option to skip model checks during discretisation, which could be slow for large models ([#739](https://github.com/pybamm-team/PyBaMM/pull/739))
-   Use CasADi's automatic differentation algorithms by default when solving a model ([#714](https://github.com/pybamm-team/PyBaMM/pull/714))
-   Avoid re-checking size when making a copy of an `Index` object ([#656](https://github.com/pybamm-team/PyBaMM/pull/656))
-   Avoid recalculating `_evaluation_array` when making a copy of a `StateVector` object ([#653](https://github.com/pybamm-team/PyBaMM/pull/653))

## Bug fixes

-   Fixed bug with wrong temperature in initial conditions ([#737](https://github.com/pybamm-team/PyBaMM/pull/737))
-   Improved flexibility of parameter values so that parameters (such as diffusivity or current) can be set as functions or scalars ([#723](https://github.com/pybamm-team/PyBaMM/pull/723))
-   Fixed a bug where boundary conditions were sometimes handled incorrectly in 1+1D models ([#713](https://github.com/pybamm-team/PyBaMM/pull/713))
-   Corrected a sign error in Dirichlet boundary conditions in the Finite Element Method ([#706](https://github.com/pybamm-team/PyBaMM/pull/706))
-   Passed the correct dimensional temperature to open circuit potential ([#702](https://github.com/pybamm-team/PyBaMM/pull/702))
-   Added missing temperature dependence in electrolyte and interface submodels ([#698](https://github.com/pybamm-team/PyBaMM/pull/698))
-   Fixed differentiation of functions that have more than one argument ([#687](https://github.com/pybamm-team/PyBaMM/pull/687))
-   Added warning if `ProcessedVariable` is called outside its interpolation range ([#681](https://github.com/pybamm-team/PyBaMM/pull/681))
-   Improved the way `ProcessedVariable` objects are created in higher dimensions ([#581](https://github.com/pybamm-team/PyBaMM/pull/581))

## Breaking changes

-   The parameters "Bruggeman coefficient" must now be specified separately as "Bruggeman coefficient (electrolyte)" and "Bruggeman coefficient (electrode)"
-   The current classes (`GetConstantCurrent`, `GetUserCurrent` and `GetUserData`) have now been removed. Please refer to the [`change-input-current` notebook](https://github.com/pybamm-team/PyBaMM/blob/master/examples/notebooks/change-input-current.ipynb) for information on how to specify an input current
-   Parameter functions must now use pybamm functions instead of numpy functions (e.g. `pybamm.exp` instead of `numpy.exp`), as these are then used to construct the expression tree directly. Generally, pybamm syntax follows numpy syntax; please get in touch if a function you need is missing.


# [v0.1.0](https://github.com/pybamm-team/PyBaMM/tree/v0.1.0) - 2019-10-08

This is the first official version of PyBaMM.
Please note that PyBaMM in still under active development, and so the API may change in the future.

## Features

### Models

#### Lithium-ion

- Single Particle Model (SPM)
- Single Particle Model with electrolyte (SPMe)
- Doyle-Fuller-Newman (DFN) model

with the following optional physics:

- Thermal effects
- Fast diffusion in particles
- 2+1D (pouch cell)

#### Lead-acid

- Leading-Order Quasi-Static model
- First-Order Quasi-Static model
- Composite model
- Full model

with the following optional physics:

- Hydrolysis side reaction
- Capacitance effects
- 2+1D


### Spatial discretisations

- Finite Volume (1D only)
- Finite Element (scikit, 2D only)

### Solvers

- Scipy
- Scikits ODE
- Scikits DAE
- IDA KLU sparse linear solver (Sundials)
- Algebraic (root-finding)<|MERGE_RESOLUTION|>--- conflicted
+++ resolved
@@ -2,11 +2,8 @@
 
 ## Features
 
-<<<<<<< HEAD
--   Changed finite volume discretisation to use exact values provided by Neumann boundary conditions when computing the gradient ([#748](https://github.com/pybamm-team/PyBaMM/pull/748))
-=======
 -   Added `InputParameter` node for quickly changing parameter values ([#752](https://github.com/pybamm-team/PyBaMM/pull/752))
->>>>>>> 489f90ef
+-   Changed finite volume discretisation to use exact values provided by Neumann boundary conditions when computing the gradient instead of adding ghost nodes([#748](https://github.com/pybamm-team/PyBaMM/pull/748))
 -   Generalized importing of external variables ([#728](https://github.com/pybamm-team/PyBaMM/pull/728))
 -   Separated active and inactive material volume fractions ([#726](https://github.com/pybamm-team/PyBaMM/pull/726))
 -   Added submodels for tortuosity ([#726](https://github.com/pybamm-team/PyBaMM/pull/726))
