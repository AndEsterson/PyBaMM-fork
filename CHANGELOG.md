--- conflicted
+++ resolved
@@ -14,11 +14,8 @@
 
 ## Bug Fixes
 
-<<<<<<< HEAD
 - Set the `remove_independent_variables_from_rhs` to `False` by default, and moved the option from `Discretisation.process_model` to `Discretisation.__init__`. This fixes a bug related to the discharge capacity, but may make the simulation slower in some cases. To set the option to `True`, use `Simulation(..., discretisation_kwargs={"remove_independent_variables_from_rhs": True})`. ([#4020](https://github.com/pybamm-team/PyBaMM/pull/4020))
-=======
 - Fixed a bug where independent variables were removed from models even if they appeared in events ([#4019](https://github.com/pybamm-team/PyBaMM/pull/4019))
->>>>>>> 51c41208
 - Fix bug with upwind and downwind schemes producing the wrong discretised system ([#3979](https://github.com/pybamm-team/PyBaMM/pull/3979))
 - Allow evaluation of an `Interpolant` object with a number ([#3932](https://github.com/pybamm-team/PyBaMM/pull/3932))
 - `plot_voltage_components` now works even if the time does not start at 0 ([#3915](https://github.com/pybamm-team/PyBaMM/pull/3915))
