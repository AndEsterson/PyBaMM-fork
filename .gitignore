--- conflicted
+++ resolved
@@ -11,11 +11,8 @@
 !requirements*
 !LICENSE.txt
 !CMakeLists.txt
-<<<<<<< HEAD
 !CITATIONS.txt
-=======
 !input/**/*.csv
->>>>>>> d22b0d11
 
 # running files
 *.pyc
